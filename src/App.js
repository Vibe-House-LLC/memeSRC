--- conflicted
+++ resolved
@@ -8,11 +8,8 @@
 import ThemeProvider from './theme';
 import SnackBar from './utils/Snackbar';
 import StripeWatcher from './utils/StripeWatcher';
-<<<<<<< HEAD
 import { V2SearchDetailsProvider } from './contexts/V2SearchDetailsProvider';
-=======
 // import AutoAdWrapper from './ads/AutoAdWrapper';
->>>>>>> 9571a244
 // import FeaturePopover from './components/features-popover/featurePopover';
 // components
 // import ScrollToTop from './components/scroll-to-top';
@@ -40,13 +37,9 @@
           }>
             {/* <FeaturePopover> */}
             <SearchDetailsProvider>
-<<<<<<< HEAD
               <V2SearchDetailsProvider>
                 <Router />
               </V2SearchDetailsProvider>
-=======
-                <Router />
->>>>>>> 9571a244
             </SearchDetailsProvider>
             {/* </FeaturePopover> */}
           </Suspense>
