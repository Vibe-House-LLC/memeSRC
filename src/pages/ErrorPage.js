--- conflicted
+++ resolved
@@ -38,11 +38,7 @@
           <Box
             component="img"
             src="/assets/memeSRC-color.svg"
-<<<<<<< HEAD
-            alt="memeSRC color logo"
-=======
             alt="memeSRC logo"
->>>>>>> db1ab34b
             sx={{ height: 260, mx: 'auto', my: { xs: 5, sm: 10 } }}
           />
 
