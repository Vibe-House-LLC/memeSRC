--- conflicted
+++ resolved
@@ -342,30 +342,6 @@
 
                                             ('text' in object) &&
                                             <Grid item xs={12} order={`-${index}`}>
-<<<<<<< HEAD
-                                                <Card sx={{ marginBottom: '20px', padding: '10px' }} key={`card${index}`}>
-                                                    <div style={{ display: 'inline', position: 'relative' }} key={`div${index}`}>
-                                                        <button type='button' key={`button${index}`} onClick={toggleColorPicker}>Change Color</button>
-                                                        {pickingColor &&
-                                                            <ColorPickerPopover key={`colorpicker${index}`}>
-                                                                <TwitterPickerWrapper key={`twitterpicker${index}`} onChange={(color) => changeColor(color, index)} />
-                                                            </ColorPickerPopover>
-                                                        }
-                                                    </div>
-                                                    <TextField key={`textfield${index}`} multiline type='text' value={canvasObjects[index].text} fullWidth onFocus={() => handleFocus(index)} onChange={(event) => handleEdit(event, index)} />
-                                                    <Slider
-                                                        size="small"
-                                                        defaultValue={100}
-                                                        min={1}
-                                                        max={200}
-                                                        aria-label="Small"
-                                                        valueLabelDisplay="auto"
-                                                        onChange={(event) => handleFontSize(event, index)}
-                                                        onFocus={() => handleFocus(index)}
-                                                        key={`slider${index}`}
-                                                    />
-                                                </Card>
-=======
                                             <Card sx={{ marginBottom: '20px', padding: '10px' }} key={`card${index}`}>
                                                 <div style={{ display: 'inline', position: 'relative' }} key={`div${index}`}>
                                                     <button type='button' key={`button${index}`} onClick={() => toggleColorPicker(index)}>Change Color</button>
@@ -388,7 +364,6 @@
                                                     key={`slider${index}`}
                                                 />
                                             </Card>
->>>>>>> 770f67f0
                                             </Grid>
                                         )
                                         )}
