import React, { useState, useEffect, useMemo, useCallback } from 'react';
import { Grid, CircularProgress, Card } from '@mui/material';
import styled from '@emotion/styled';
import FullScreenSearch from '../sections/search/FullScreenSearch';
import TopBannerSearch from '../sections/search/TopBannerSearch';

const StyledCircularProgress = styled(CircularProgress)`
  position: absolute;
  top: 50%;
  left: 50%;
  transform: translate(-50%, -50%);
`;

const StyledCard = styled(Card)`
  
  border: 3px solid transparent;
  box-sizing: border-box;

  &:hover {
    border: 3px solid orange;
  }
`;

const StyledCardMedia = styled.img`
  width: 100%;
  height: 300px;
  aspect-ratio: '16/9';
  object-fit: contain;
  object-position: center;
  background-color: black;
`;

const StyledTypography = styled.p(({ theme }) => ({
  fontSize: '14px',
  color: theme.palette.text.secondary,
  padding: '10px 10px 10px 25px'
}));

export default function SearchPage() {
  const [searchTerm, setSearchTerm] = useState('');
  const [seriesTitle, setSeriesTitle] = useState('');
  const [results, setResults] = useState(null);
  const [sessionID, setSessionID] = useState(null);
  const [loading, setLoading] = useState(false);

  const memoizedResults = useMemo(() => results, [results]);

  useEffect(() => {
    if ("sessionID" in sessionStorage) {
      setSessionID(sessionStorage.getItem("sessionID"));
    } else {
      fetch(`https://api.memesrc.com/?uuidGen`)
        .then(response => {
          response.text()
            .then(responseText => {
              const generatedSessionID = JSON.parse(responseText);
              setSessionID(generatedSessionID);
              sessionStorage.setItem("sessionID", generatedSessionID);
            }).catch(err => console.log(`JSON Parse Error:  ${err}`));
        }).catch(err => console.log(`UUID Gen Fetch Error:  ${err}`));
    }
  }, [])

  const handleSearch = useCallback((e) => {
<<<<<<< HEAD
    if (sessionID) {
      e.preventDefault();
      setLoading(true);
      let apiSearchUrl;
      if (seriesTitle) {
        apiSearchUrl = `https://api.memesrc.com/?series=${seriesTitle}&search=${searchTerm}&sessionID=${sessionID}`;
      } else {
        apiSearchUrl = `https://api.memesrc.com/?search=${searchTerm}&sessionID=${sessionID}`;
      }

      fetch(apiSearchUrl)
        .then(response => response.json())
        .then(data => {
          setResults(data);
          setLoading(false);
        })
        .catch(error => {
          console.error(error);
          setLoading(false);
        });
=======
    e.preventDefault();
    setLoading(true);
    let apiSearchUrl;
    if (seriesTitle && seriesTitle !== '_universal') {
      apiSearchUrl = `https://api.memesrc.com/?series=${seriesTitle}&search=${searchTerm}&sessionID=${sessionID}`;
>>>>>>> 3615f102
    } else {
      alert('No Session ID set. Try again.');
    }
  }, [seriesTitle, searchTerm, sessionID]);


  // const classes = useStyles();

  return (

    <>
      {!memoizedResults && !loading && <FullScreenSearch searchFunction={handleSearch} setSearchTerm={setSearchTerm} setSeriesTitle={setSeriesTitle} searchTerm={searchTerm} seriesTitle={seriesTitle} />}
      {(memoizedResults || loading) && <TopBannerSearch searchFunction={handleSearch} setSearchTerm={setSearchTerm} setSeriesTitle={setSeriesTitle} searchTerm={searchTerm} seriesTitle={seriesTitle} />}
      <Grid container spacing={2} marginTop={5}>
        {loading ? (
          <StyledCircularProgress />
        ) : memoizedResults && memoizedResults.map(result => (
          <Grid item xs={12} sm={6} md={4} key={result.fid}>
            <a href={`/editor/${result.fid}`} style={{ textDecoration: 'none' }}>
              <StyledCard>
                <StyledCardMedia
                  component="img"
                  src={`https://memesrc.com${result.frame_image}`}
                  alt={result.subtitle}
                  title={result.subtitle} />
                <StyledTypography variant="body2">
                  Subtitle: {result.subtitle}<br />
                  Series: {result.series_name}<br />
                  Season: {result.season_number}<br />
                  Episode: {result.episode_number}
                </StyledTypography>
              </StyledCard>
            </a>
          </Grid>
        ))}
      </Grid>
    </>
  );
}<|MERGE_RESOLUTION|>--- conflicted
+++ resolved
@@ -62,12 +62,11 @@
   }, [])
 
   const handleSearch = useCallback((e) => {
-<<<<<<< HEAD
     if (sessionID) {
       e.preventDefault();
       setLoading(true);
       let apiSearchUrl;
-      if (seriesTitle) {
+      if (seriesTitle && seriesTitle !== '_universal') {
         apiSearchUrl = `https://api.memesrc.com/?series=${seriesTitle}&search=${searchTerm}&sessionID=${sessionID}`;
       } else {
         apiSearchUrl = `https://api.memesrc.com/?search=${searchTerm}&sessionID=${sessionID}`;
@@ -83,13 +82,6 @@
           console.error(error);
           setLoading(false);
         });
-=======
-    e.preventDefault();
-    setLoading(true);
-    let apiSearchUrl;
-    if (seriesTitle && seriesTitle !== '_universal') {
-      apiSearchUrl = `https://api.memesrc.com/?series=${seriesTitle}&search=${searchTerm}&sessionID=${sessionID}`;
->>>>>>> 3615f102
     } else {
       alert('No Session ID set. Try again.');
     }
