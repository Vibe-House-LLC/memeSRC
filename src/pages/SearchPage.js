--- conflicted
+++ resolved
@@ -128,7 +128,6 @@
             series: seriesTitle
           }
         }
-<<<<<<< HEAD
 
         API.get(apiName, path, myInit)
           .then(data => {
@@ -141,27 +140,6 @@
             console.error(error);
             setLoading(false);
           });
-=======
-        getSessionID().then(sessionID => {
-          fetch(`${apiSearchUrl}&sessionID=${sessionID}`)
-            .then(response => response.json())
-            .then(data => {
-              setResults(data);
-              setLoading(false);
-              setLoadedSearchTerm(searchTerm);
-              setLoadedSeriesTitle(seriesTitle);
-            })
-            .catch(error => {
-              console.error(`Error: ${error}`);
-              navigate(`/error`)
-              setLoading(false);
-            });
-        })
-        .catch(err => {
-          console.log(`Error with sessionID: ${err}`)
-          navigate(`/error`)
-        })
->>>>>>> 0325de75
       }
     }
   }, [params, searchTerm, seriesTitle, loadedSeriesTitle, loadedSearchTerm])
