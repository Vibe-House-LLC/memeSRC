import { AutoFixHighRounded, Block, Close, Favorite, Star, SupportAgent, ExpandMore, Clear, Check, Bolt, Share, ThumbUp, Feedback } from '@mui/icons-material';
import { Box, Button, Card, Checkbox, Chip, CircularProgress, Collapse, Dialog, DialogContent, DialogTitle, Divider, Fade, Grid, IconButton, LinearProgress, Typography, useMediaQuery, FormControlLabel } from '@mui/material';
import { API } from 'aws-amplify';
import { createContext, useState, useRef, useEffect, useContext } from 'react';
import { useLocation, useNavigate } from 'react-router-dom';
import { LoadingButton } from '@mui/lab';
import { UserContext } from '../UserContext';
import useUserLocation from '../utils/geo/useUserLocation';

export const SubscribeDialogContext = createContext();

export const DialogProvider = ({ children }) => {
  const navigate = useNavigate();
  const location = useLocation();
  const isMd = useMediaQuery(theme => theme.breakpoints.up('md'));
  const [subscriptionDialogOpen, setSubscriptionDialogOpen] = useState(false);
  const [selectedPlan, setSelectedPlan] = useState('pro5');
  const [loading, setLoading] = useState(false);
  const [creditOptionsOpen, setCreditOptionsOpen] = useState(false);
  const { user } = useContext(UserContext);
  const [checkoutLink, setCheckoutLink] = useState();
  const [billingAgreement, setBillingAgreement] = useState(false);

  const [askedAboutCredits, setAskedAboutCredits] = useState(false);

  const [selectedTitleSubtitle, setSelectedTitleSubtitle] = useState(null);

  const { countryCode, countryName } = useUserLocation();

  useEffect(() => {
    if (
      location.pathname === '/pro' &&
      user !== null &&
      user.userDetails?.subscriptionStatus !== 'active'
    ) {
      // console.log(user.userDetails);
      setSubscriptionDialogOpen(true);
    }
  }, [user, location]);

  useEffect(() => {
    const randomIndex = Math.floor(Math.random() * titleSubtitlePairs.length);
    setSelectedTitleSubtitle(titleSubtitlePairs[randomIndex]);
  }, []);

  const subscribeButtonRef = useRef(null);
  const upgradeCreditsRef = useRef(null);

  useEffect(() => {
    setCreditOptionsOpen(isMd);
  }, [isMd]);

  const setSelectedPlanAndScroll = (plan) => {
    setSelectedPlan(plan);
    setAskedAboutCredits(false);
    subscribeButtonRef.current.scrollIntoView({ behavior: 'smooth' });
  };

  const setCreditOptionsOpenAndScroll = (setting) => {
    setCreditOptionsOpen(setting);
    setTimeout(() => {
      upgradeCreditsRef.current.scrollIntoView({ behavior: 'smooth' });
    }, 200)
  }

  const openDialog = (content) => {
    setSubscriptionDialogOpen(true);
  };

  const closeDialog = () => {
    setSubscriptionDialogOpen(false);
    setLoading(false)
    setCheckoutLink()
    setBillingAgreement(false)
  };

  const buySubscription = () => {
    // console.log(selectedPlan)
    setLoading(true)
    API.post('publicapi', '/user/update/getCheckoutSession', {
      body: {
        currentUrl: window.location.href.replace('pro', ''),
        priceKey: selectedPlan
      }
    }).then(results => {
      // console.log(results)
      setCheckoutLink(results)
      setLoading(false)
    }).catch(error => {
      console.log(error.response)
      setLoading(false)
    })
  }

  const titleSubtitlePairs = [
    {
      title: 'Get memeSRC Pro!',
      subtitle: 'Or don\'t. I don\'t care.',
    },
    {
      title: 'Get Pro. Be a Hero.',
      subtitle: 'Or stay basic I guess. Your choice.',
    },
    {
      title: 'Unlock memeSRC Pro!',
      subtitle: "Or forget you ever saw this.",
    },
    {
      title: "Pro is for pros.",
      subtitle: "But don't let that stop you.",
    },
  ];

  const getCreditCount = () => {
    switch (selectedPlan) {
      case 'pro5':
        return 5;
      case 'pro25':
        return 25;
      case 'pro69':
        return 69;
      default:
        return 5;
    }
  };

  const getPrice = () => {
    switch (selectedPlan) {
      case 'pro5':
        return '$2.99';
      case 'pro25':
        return '$4.99';
      case 'pro69':
        return '$6.99';
      default:
        return '$2.99';
    }
  };

  const getColor = () => {
    switch (selectedPlan) {
      case 'pro5':
        return 'primary.main';
      case 'pro25':
        return '#ff6900';
      case 'pro69':
        return 'rgb(84, 214, 44)';
      default:
        return 'primary.main';
    }
  };

  const getTextColor = () => {
    switch (selectedPlan) {
      case 'pro5':
        return 'common.white';
      case 'pro25':
      case 'pro69':
        return 'common.black';
      default:
        return 'common.white';
    }
  };

  const getRandomTitleSubtitle = () => {
    const randomIndex = Math.floor(Math.random() * titleSubtitlePairs.length);
    return titleSubtitlePairs[randomIndex];
  };

  const openSubscriptionDialog = () => {
    setSubscriptionDialogOpen(true)
  }

  const handleLogin = () => {
    setSubscriptionDialogOpen(false);
    navigate('/login?dest=%2Fpro')
  }

  return (
    <SubscribeDialogContext.Provider value={{ openSubscriptionDialog }}>
      {children}
      <Dialog
        open={subscriptionDialogOpen}
        onClose={closeDialog}
        aria-labelledby="alert-dialog-title"
        aria-describedby="alert-dialog-description"
        maxWidth="md"
        fullWidth
        fullScreen={!isMd}
        scroll="paper"
        PaperProps={{
          sx: {
            borderRadius: isMd ? 5 : 0,
            backgroundColor: (theme) => theme.palette.common.black,
          },
        }}
      >
        <DialogTitle
          sx={{
            display: 'flex',
            flexDirection: 'column',
            alignItems: 'center',
            justifyContent: 'center',
            position: 'relative',
            pt: isMd ? 3 : 2,
            pb: isMd ? 1 : 0.5,
          }}
        >
          <img
            src="/assets/memeSRC-white.svg"
            alt="memeSRC logo"
            style={{ height: isMd ? 48 : 40, marginBottom: 8 }}
          />
          <Typography fontSize={isMd ? 32 : 24} fontWeight={700}>
            memeSRC Pro
          </Typography>
          <IconButton onClick={closeDialog} size="large" sx={{ position: 'absolute', top: isMd ? 10 : 5, right: 10 }}>
            <Close />
          </IconButton>
        </DialogTitle>
        <Divider />
          <>
          {!loading && !checkoutLink && (
            <Fade in timeout={400}>
              <DialogContent sx={{ py: 4, pb: 6 }}>
                <Box
                  p={3}
                  sx={{
                    backgroundColor: getColor(),
                    borderRadius: 4,
                    mb: 4,
                    mt: isMd ? -4 : 0,
                    cursor: 'pointer',
                  }}
                  onClick={() => {
                    subscribeButtonRef.current.scrollIntoView({ behavior: 'smooth' });
                  }}
                >
                  <Typography fontSize={25} fontWeight={700} color={getTextColor()} gutterBottom>
                    {selectedTitleSubtitle?.title}
                  </Typography>
                  <Typography variant={isMd ? 'h2' : 'h1'} gutterBottom mb={1.25} color={getTextColor()}>
                    {getPrice()} / mo.
                  </Typography>
                  <Typography fontSize={16} fontWeight={600} color={getTextColor()} gutterBottom>
                    {selectedTitleSubtitle?.subtitle}
                  </Typography>
                </Box>
                <Grid container spacing={4} alignItems="center">
                  <Grid item xs={12} md={5}>
                    <Box display="flex" alignItems="center" mx={2} mb={3} mt={-1}>
                      <Typography variant='body2' sx={{ color: '#C2C2C2', fontSize: isMd ? '20px' : '16px' }}>
                        <b>memeSRC&nbsp;Pro</b>&nbsp;helps support&nbsp;the&nbsp;site and unlocks these&nbsp;perks:
                      </Typography>
                    </Box>
                    <Box display="flex" alignItems="center" mb={2} ml={2}>
                      <Box
                        sx={{
                          backgroundColor: getColor(),
                          borderRadius: '50%',
                          width: 32,
                          height: 32,
                          display: 'flex',
                          alignItems: 'center',
                          justifyContent: 'center',
                          mr: 2,
                        }}
                      >
                        <Check sx={{ color: getTextColor() }} />
                      </Box>
                      <Typography fontSize={18} fontWeight={500}>
                        No Ads
                      </Typography>
                    </Box>
                    <Box display="flex" alignItems="center" mb={2} ml={2}>
                      <Box
                        sx={{
                          backgroundColor: getColor(),
                          borderRadius: '50%',
                          width: 32,
                          height: 32,
                          display: 'flex',
                          alignItems: 'center',
                          justifyContent: 'center',
                          mr: 2,
                        }}
                      >
                        <SupportAgent sx={{ color: getTextColor() }} />
                      </Box>
                      <Typography fontSize={18} fontWeight={500}>
                        Pro Support
                      </Typography>
                    </Box>
                    <Box display="flex" alignItems="center" mb={2} ml={2}>
                      <Box
                        sx={{
                          backgroundColor: getColor(),
                          borderRadius: '50%',
                          width: 32,
                          height: 32,
                          display: 'flex',
                          alignItems: 'center',
                          justifyContent: 'center',
                          mr: 2,
                        }}
                      >
                        <Bolt sx={{ color: getTextColor() }} />
                      </Box>
                      <Typography fontSize={18} fontWeight={500}>
                        Early Access Features
                      </Typography>
                    </Box>
                    <Box display="flex" alignItems="center" ml={2}>
                      <Box
                        sx={{
                          backgroundColor: getColor(),
                          borderRadius: '50%',
                          width: 32,
                          height: 32,
                          display: 'flex',
                          alignItems: 'center',
                          justifyContent: 'center',
                          mr: 2,
                        }}
                      >
                        <AutoFixHighRounded sx={{ color: getTextColor() }} />
                      </Box>
                      <Typography fontSize={18} fontWeight={500}>
                        {getCreditCount()} Magic Credits / mo
                      </Typography>
                    </Box>
                  </Grid>
                  <Grid item xs={12} md={7}>
                    <Box
                      onClick={() => setCreditOptionsOpenAndScroll(!creditOptionsOpen)}
                      sx={{
                        display: 'flex',
                        alignItems: 'center',
                        cursor: 'pointer',
                        '&:hover': {
                          textDecoration: 'underline',
                        },
                        ml: 2,
                      }}
                    >
                      <Typography variant="h6" sx={{ textDecoration: 'underline' }} mr={1} ref={upgradeCreditsRef}>
                        Want more magic credits?
                      </Typography>
                      <ExpandMore
                        sx={{
                          transform: creditOptionsOpen ? 'rotate(180deg)' : 'rotate(0)',
                          transition: '0.2s',
                        }}
                      />
                    </Box>
                    <Collapse in={creditOptionsOpen} sx={{ mt: 2 }}>
                      <Card
                        variant="outlined"
                        sx={{
                          mb: 2,
                          cursor: 'pointer',
                          borderColor: selectedPlan === 'pro5' ? 'grey.500' : 'divider',
                          '&:hover': { borderColor: 'grey.500' },
                          position: 'relative',
                          overflow: 'hidden',
                        }}
                        onClick={() => setSelectedPlanAndScroll('pro5')}
                      >
                        <Box
                          sx={{
                            position: 'absolute',
                            top: 0,
                            left: 0,
                            width: 8,
                            height: '100%',
                            backgroundColor: 'grey.500',
                          }}
                        />
                        <Box
                          sx={{
                            p: 2,
                            display: 'flex',
                            alignItems: 'center',
                            justifyContent: 'space-between',
                            backgroundColor: selectedPlan === 'pro5' ? 'grey.500' : 'transparent',
                            color: selectedPlan === 'pro5' ? 'common.black' : 'common.white',
                          }}
                        >
                          <Typography fontSize={18} fontWeight={700} sx={{ ml: 2 }}>
                            5 credits / mo.
                          </Typography>
                          <Typography fontSize={18} fontWeight={700} sx={{ mr: 1 }}>
                            {selectedPlan === 'pro5' ? 'included' : selectedPlan === 'pro25' ? '-$2' : '-$4'}
                          </Typography>
                        </Box>
                      </Card>
                      <Card
                        variant="outlined"
                        sx={{
                          mb: 2,
                          cursor: 'pointer',
                          borderColor: selectedPlan === 'pro25' ? '#ff6900' : 'divider',
                          '&:hover': { borderColor: '#ff6900' },
                          position: 'relative',
                          overflow: 'hidden',
                        }}
                        onClick={() => setSelectedPlanAndScroll('pro25')}
                      >
                        <Box
                          sx={{
                            position: 'absolute',
                            top: 0,
                            left: 0,
                            width: 8,
                            height: '100%',
                            backgroundColor: '#ff6900',
                          }}
                        />
                        <Box
                          sx={{
                            p: 2,
                            display: 'flex',
                            alignItems: 'center',
                            justifyContent: 'space-between',
                            backgroundColor: selectedPlan === 'pro25' ? '#e65c00' : 'transparent',
                            color: selectedPlan === 'pro25' ? 'common.black' : 'common.white',
                          }}
                        >
                          <Typography fontSize={18} fontWeight={700} sx={{ ml: 2 }}>
                            25 credits / mo.
                          </Typography>
                          <Typography fontSize={18} fontWeight={700} sx={{ mr: 1 }}>
                            {selectedPlan === 'pro25' ? 'included' : selectedPlan === 'pro5' ? '+$2' : '-$2'}
                          </Typography>
                        </Box>
                      </Card>
                      <Card
                        variant="outlined"
                        sx={{
                          cursor: 'pointer',
                          borderColor: selectedPlan === 'pro69' ? 'rgb(84, 214, 44)' : 'divider',
                          '&:hover': { borderColor: 'rgb(84, 214, 44)' },
                          position: 'relative',
                          overflow: 'hidden',
                          mb: 3,
                        }}
                        onClick={() => setSelectedPlanAndScroll('pro69')}
                      >
                        <Box
                          sx={{
                            position: 'absolute',
                            top: 0,
                            left: 0,
                            width: 8,
                            height: '100%',
                            backgroundColor: 'rgb(84, 214, 44)',
                          }}
                        />
                        <Box
                          sx={{
                            p: 2,
                            display: 'flex',
                            alignItems: 'center',
                            justifyContent: 'space-between',
                            backgroundColor: selectedPlan === 'pro69' ? 'rgb(71, 181, 37)' : 'transparent',
                            color: selectedPlan === 'pro69' ? 'common.black' : 'common.white',
                          }}
                        >
                          <Typography fontSize={18} fontWeight={700} sx={{ ml: 2 }}>
                            69 credits / mo.
                          </Typography>
                          <Typography fontSize={18} fontWeight={700} sx={{ mr: 1 }}>
                            {selectedPlan === 'pro69' ? 'included' : selectedPlan === 'pro5' ? '+$4' : '+$2'}
                          </Typography>
                        </Box>
                      </Card>
                    </Collapse>
                  </Grid>
                </Grid>
<<<<<<< HEAD
                <Box mt={4} textAlign="center">
                  {console.log(user)}
                  {user?.userDetails ? <Button
=======
              </Grid>
              <Box mt={4} textAlign="center">
                {/* {console.log(user)} */}
                {user?.userDetails ? <Button
                  ref={subscribeButtonRef}
                  variant="contained"
                  size="large"
                  onClick={buySubscription}
                  fullWidth
                  sx={{
                    borderRadius: 50,
                    px: 4,
                    py: 1.5,
                    fontSize: 20,
                    backgroundColor: getColor(),
                    color: getTextColor(),
                  }}
                >
                  Subscribe: {getPrice()}/mo
                </Button>
                  :
                  <Button
>>>>>>> 2786d6c6
                    ref={subscribeButtonRef}
                    variant="contained"
                    size="large"
                    onClick={() => {
                      if (countryCode === 'US') {
                        buySubscription();
                      } else {
                        setCheckoutLink('unsupported_country');
                        console.log('unsupported_country')
                      }
                    }}
                    fullWidth
                    sx={{
                      borderRadius: 50,
                      px: 4,
                      py: 1.5,
                      fontSize: 20,
                      backgroundColor: getColor(),
                      color: getTextColor(),
                    }}
                  >
                    Subscribe: {getPrice()}/mo
                  </Button>
                    :
                    <Button
                      ref={subscribeButtonRef}
                      variant="contained"
                      size="large"
                      onClick={handleLogin}
                      fullWidth
                      sx={{
                        borderRadius: 50,
                        px: 4,
                        py: 1.5,
                        fontSize: 20,
                        backgroundColor: getColor(),
                        color: getTextColor(),
                      }}
                    >
                      Please Log In
                    </Button>
                  }
                  <Typography
                    variant="caption"
                    color="text.secondary"
                    mx={3}
                    mt={1}
                    sx={{ display: 'flex', flexWrap: 'wrap', justifyContent: 'center' }}
                  >
                    <span>Payments to&nbsp;</span>
                    <a
                      href="https://vibehouse.net"
                      target="_blank"
                      rel="noopener noreferrer"
                      style={{ color: '#9e9e9e', textDecoration: 'none' }}
                    >
                      <b>Vibe House</b>
                    </a>
                    <span>&nbsp;secured by&nbsp;</span>
                    <a
                      href="https://stripe.com"
                      target="_blank"
                      rel="noopener noreferrer"
                      style={{ color: '#9e9e9e', textDecoration: 'none' }}
                    >
                      <b>Stripe</b>
                    </a>
                  </Typography>
                </Box>
              </DialogContent>
            </Fade>
          )}
          {(loading || checkoutLink) && (
            <>
            {countryCode !== 'US' && (
          <DialogContent sx={{ py: 4 }}>
            <Box
              p={3}
              sx={{
                backgroundColor: 'error.main',
                borderRadius: 4,
                mb: 4,
              }}
            >
              <Typography fontSize={23} fontWeight={700} color="common.white" gutterBottom>
                memeSRC Pro is currently unavailable in your country.
              </Typography>
              <Typography fontSize={14} color="common.white">
                We really appreciate your interest and support, but sadly memeSRC&nbsp;Pro is currently unavailable to buy in your country.
              </Typography>
            </Box>
            <Box sx={{ mt: 4, mx: 2 }}>
              <Typography variant="h6" gutterBottom>
                Other ways to support memeSRC:
              </Typography>
              <Box sx={{ pl: 4, mt: 2 }}>
                <Box sx={{ display: 'flex', alignItems: 'center', mb: 2 }}>
                  <Box
                    sx={{
                      backgroundColor: 'primary.main',
                      borderRadius: '50%',
                      width: 32,
                      height: 32,
                      display: 'flex',
                      alignItems: 'center',
                      justifyContent: 'center',
                      mr: 2,
                    }}
                  >
                    <Share sx={{ color: 'common.white' }} />
                  </Box>
                  <Typography variant="body1">Help spread the word</Typography>
                </Box>
                <Box sx={{ display: 'flex', alignItems: 'center', mb: 2 }}>
                  <Box
                    sx={{
                      backgroundColor: 'primary.main',
                      borderRadius: '50%',
                      width: 32,
                      height: 32,
                      display: 'flex',
                      alignItems: 'center',
                      justifyContent: 'center',
                      mr: 2,
                    }}
                  >
                    <ThumbUp sx={{ color: 'common.white' }} />
                  </Box>
                  <Typography variant="body1">Make and share more memes</Typography>
                </Box>
                <Box sx={{ display: 'flex', alignItems: 'center' }}>
                  <Box
                    sx={{
                      backgroundColor: 'primary.main', 
                      borderRadius: '50%',
                      width: 32,
                      height: 32,
                      display: 'flex',
                      alignItems: 'center',
                      justifyContent: 'center',
                      mr: 2,
                    }}
                  >
                    <Feedback sx={{ color: 'common.white' }} />
                  </Box>
                  <Typography variant="body1">Give feedback and contribute</Typography>
                </Box>
              </Box>
            </Box>
            <Box sx={{ mt: 4, mx: 1 }}>
              <Typography variant="body1">
                Thanks for understanding! We love our community around the world and want to keep making these tools more accessible to everyone.
              </Typography>
            </Box>
            <Button
              ref={subscribeButtonRef}
              variant="contained"
              size="small"
              onClick={closeDialog}
              fullWidth
              sx={{
                borderRadius: 50,
                px: 4,
                fontSize: 17,
                mt: 5,
                // backgroundColor: getColor(),
                // color: getTextColor(),
              }}
            >
              Dismiss
            </Button>
          </DialogContent>
        )}
        {countryCode === 'US' && (
          <DialogContent sx={{ minHeight: 500, display: 'flex', flexDirection: 'column', mb: 5 }}>
          <Box sx={{ m: 'auto' }}>
            <Typography fontSize={20} textAlign='center' fontWeight={700}>
              Powered by
            </Typography>
            <Typography fontSize={45} textAlign='center' fontWeight={700} pt={0.5}>
              Vibe House
            </Typography>
          </Box>
          <Box sx={{ mx: 'auto', mt: 'auto', textAlign: 'center' }}>
            <LoadingButton
              loading={loading || !checkoutLink}
              loadingIndicator={
                <Box sx={{ display: 'flex', alignItems: 'center', width: '100%' }}>
                  <CircularProgress color="inherit" size={16} sx={{ mr: 1 }} />
                  <span>Preparing&nbsp;Checkout...</span>
                </Box>
              }
              variant="contained"
              size="large"
              fullWidth
              sx={{
                borderRadius: 50,
                px: 0,
                py: 1.5,
                fontSize: 20,
                backgroundColor: getColor(),
                color: getTextColor(),
              }}
              onClick={() => {
                window.location.href = checkoutLink;
              }}
            >
              {!loading && checkoutLink ? 'Agree & Continue' : ''}
            </LoadingButton>
            <Typography variant="caption" sx={{ mt: 2, lineHeight: 1.2, }}>
              I understand memeSRC Pro is billed as Vibe&nbsp;House&nbsp;LLC and agree to the{' '}
              <a href="/termsofservice" target="_blank" style={{ color: 'white', textDecoration: 'none', fontWeight: 'bold' }}>
                Terms of Service
              </a>{' '}
              and{' '}
              <a href="/privacypolicy" target="_blank" style={{ color: 'white', textDecoration: 'none', fontWeight: 'bold' }}>
                Privacy Policy
              </a>
              .
            </Typography>
          </Box>
        </DialogContent>
        )}
            </>
            )}
          </>
      </Dialog>
    </SubscribeDialogContext.Provider>
  );
};<|MERGE_RESOLUTION|>--- conflicted
+++ resolved
@@ -477,34 +477,9 @@
                     </Collapse>
                   </Grid>
                 </Grid>
-<<<<<<< HEAD
                 <Box mt={4} textAlign="center">
-                  {console.log(user)}
+                  {/* {console.log(user)} */}
                   {user?.userDetails ? <Button
-=======
-              </Grid>
-              <Box mt={4} textAlign="center">
-                {/* {console.log(user)} */}
-                {user?.userDetails ? <Button
-                  ref={subscribeButtonRef}
-                  variant="contained"
-                  size="large"
-                  onClick={buySubscription}
-                  fullWidth
-                  sx={{
-                    borderRadius: 50,
-                    px: 4,
-                    py: 1.5,
-                    fontSize: 20,
-                    backgroundColor: getColor(),
-                    color: getTextColor(),
-                  }}
-                >
-                  Subscribe: {getPrice()}/mo
-                </Button>
-                  :
-                  <Button
->>>>>>> 2786d6c6
                     ref={subscribeButtonRef}
                     variant="contained"
                     size="large"
