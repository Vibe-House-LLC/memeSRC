--- conflicted
+++ resolved
@@ -2971,7 +2971,6 @@
         />
       )}
 
-<<<<<<< HEAD
       {/* Border drag zones - only visible when not in transform mode or text editing */}
       {!Object.values(isTransformMode).some(enabled => enabled) && 
        textEditingPanel === null && 
@@ -3055,8 +3054,6 @@
           </Button>
         </DialogActions>
       </Dialog>
-=======
->>>>>>> 68a8c08c
     </Box>
   );
 };
