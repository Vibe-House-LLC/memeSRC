--- conflicted
+++ resolved
@@ -1372,117 +1372,6 @@
       window.removeEventListener('resize', handleResize);
     };
   }, [textEditingPanel, activeTextSetting]);
-
-<<<<<<< HEAD
-
-
-  // Enhanced scroll detection for mobile and desktop
-  useEffect(() => {
-    const isMobile = /Android|webOS|iPhone|iPad|iPod|BlackBerry|IEMobile|Opera Mini/i.test(navigator.userAgent);
-    const scrollTimeout = isMobile ? 300 : 150; // Longer timeout for mobile
-    const touchThreshold = 10; // Pixels moved to consider it scrolling
-
-    const handleScroll = () => {
-      setIsScrolling(true);
-      
-      // Clear existing timeout
-      if (scrollTimeoutRef.current) {
-        clearTimeout(scrollTimeoutRef.current);
-      }
-      
-      // Set timeout to re-enable interactions after scrolling stops
-      scrollTimeoutRef.current = setTimeout(() => {
-        setIsScrolling(false);
-      }, scrollTimeout);
-    };
-
-    const handleTouchStart = (e) => {
-      // Don't track touch starts on color picker elements
-      if (e.target.closest('[data-color-picker]')) {
-        return;
-      }
-      
-      // Only track touches outside the canvas area to avoid interfering with canvas interactions
-      const canvas = canvasRef.current;
-      if (canvas) {
-        const rect = canvas.getBoundingClientRect();
-        const touch = e.touches[0];
-        const isInsideCanvas = touch.clientX >= rect.left && 
-                              touch.clientX <= rect.right && 
-                              touch.clientY >= rect.top && 
-                              touch.clientY <= rect.bottom;
-        
-        // Only track touch starts outside the canvas or when no canvas interaction is intended
-        if (!isInsideCanvas || textEditingPanel !== null) {
-          touchStartRef.current = {
-            x: touch.clientX,
-            y: touch.clientY,
-            time: Date.now()
-          };
-        }
-      } else {
-        touchStartRef.current = {
-          x: e.touches[0].clientX,
-          y: e.touches[0].clientY,
-          time: Date.now()
-        };
-      }
-    };
-
-    const handleTouchMove = (e) => {
-      // Don't track touch moves on color picker elements
-      if (e.target.closest('[data-color-picker]')) {
-        return;
-      }
-      
-      if (touchStartRef.current) {
-        const touch = e.touches[0];
-        const deltaX = Math.abs(touch.clientX - touchStartRef.current.x);
-        const deltaY = Math.abs(touch.clientY - touchStartRef.current.y);
-        const deltaTime = Date.now() - touchStartRef.current.time;
-        
-        // If touch has moved significantly (especially vertically) or quickly, consider it scrolling
-        const isScrollingGesture = deltaY > touchThreshold || 
-                                 (deltaY > 5 && deltaTime < 100) || // Fast vertical movement
-                                 (deltaX > touchThreshold * 2 && deltaY > 5); // Large diagonal movement
-        
-        if (isScrollingGesture) {
-          setIsScrolling(true);
-          
-          // Clear existing timeout
-          if (scrollTimeoutRef.current) {
-            clearTimeout(scrollTimeoutRef.current);
-          }
-          
-          // Set timeout to re-enable interactions
-          scrollTimeoutRef.current = setTimeout(() => {
-            setIsScrolling(false);
-          }, scrollTimeout);
-          
-          // Clear touch start to avoid repeated triggers
-          touchStartRef.current = null;
-        }
-      }
-    };
-
-    const handleTouchEnd = () => {
-      // Clear touch tracking
-      touchStartRef.current = null;
-      
-      // If we were in a scrolling state, add a short delay before re-enabling
-      if (isScrolling) {
-        if (scrollTimeoutRef.current) {
-          clearTimeout(scrollTimeoutRef.current);
-        }
-        
-        scrollTimeoutRef.current = setTimeout(() => {
-          setIsScrolling(false);
-        }, scrollTimeout);
-      }
-    };
-=======
->>>>>>> e26ab225
-
 
   // Focus text field when caption editor opens
   useEffect(() => {
@@ -3485,8 +3374,7 @@
           />
         );
       })}
-
-<<<<<<< HEAD
+      
       {/* Scrolling overlay - indicates when interactions are disabled */}
       {isScrolling && (
         <Box
@@ -3524,9 +3412,6 @@
           }}
         />
       )}
-
-=======
->>>>>>> e26ab225
     </Box>
   );
 };
