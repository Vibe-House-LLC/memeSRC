--- conflicted
+++ resolved
@@ -2226,12 +2226,8 @@
       ...prev,
       [panelId]: !prev[panelId]
     }));
-<<<<<<< HEAD
-  }, []);
-=======
     return;
   }, [isScrolling]);
->>>>>>> 6c3108d8
 
   // Get final canvas for export
   const getCanvasBlob = useCallback(() => {
