import React, { useEffect, useRef, useState } from 'react';
import PropTypes from 'prop-types';
import {
  Box,
  Typography,
  ImageList,
  ImageListItem,
  Button,
  useMediaQuery,
  Switch,
  FormControlLabel,
  Dialog,
  IconButton,
  Collapse,
  LinearProgress,
  CircularProgress,
} from '@mui/material';
import {
  Add,
  CheckCircle,
  Delete,
  Star,
  StarBorder,
} from '@mui/icons-material';
import { useTheme } from '@mui/material/styles';
import { Storage } from 'aws-amplify';

// Utility function to resize image using canvas
const resizeImage = (file, maxSize = 1500) => new Promise((resolve, reject) => {
    const img = new Image();
    const canvas = document.createElement('canvas');
    const ctx = canvas.getContext('2d');
    
    img.onload = () => {
      try {
        const { width, height } = img;
        
        // Calculate new dimensions maintaining aspect ratio
        let newWidth = width;
        let newHeight = height;
        
        if (width > height) {
          // Width is the longer side
          if (width > maxSize) {
            newWidth = maxSize;
            newHeight = (height * maxSize) / width;
          }
        } else if (height > maxSize) {
          // Height is the longer side
          newHeight = maxSize;
          newWidth = (width * maxSize) / height;
        }
        
        // Set canvas dimensions
        canvas.width = newWidth;
        canvas.height = newHeight;
        
        // Draw resized image
        ctx.drawImage(img, 0, 0, newWidth, newHeight);
        
        // Convert to blob with quality setting
        canvas.toBlob(
          (blob) => {
            if (blob) {
              resolve(blob);
            } else {
              reject(new Error('Failed to create blob from canvas'));
            }
          },
          file.type || 'image/jpeg',
          0.85 // Quality setting for JPEG
        );
      } catch (error) {
        reject(error);
      }
    };
    
    img.onerror = () => {
      reject(new Error('Failed to load image'));
    };
    
    // Load the image
    img.src = URL.createObjectURL(file);
  });

// Utility function to save data URL to library
export const saveImageToLibrary = async (dataUrl, filename = null) => {
  try {
    // Convert data URL to blob
    const response = await fetch(dataUrl);
    const originalBlob = await response.blob();
    
    // Create a file object from the blob to use with resizeImage
    const file = new File([originalBlob], filename || 'collage-image', { 
      type: originalBlob.type 
    });
    
    let blobToUpload;
    try {
      // Try to resize the image
      blobToUpload = await resizeImage(file);
    } catch (resizeError) {
      console.warn('Failed to resize image for library, using original:', resizeError);
      blobToUpload = originalBlob;
    }
    
    // Generate unique filename
    const timestamp = Date.now();
    const randomId = Math.random().toString(36).slice(2);
    const extension = blobToUpload.type ? blobToUpload.type.split('/')[1] : 'jpg';
    const key = `library/${timestamp}-${randomId}-${filename || 'collage-image'}.${extension}`;
    
    // Save to AWS Storage
    await Storage.put(key, blobToUpload, {
      level: 'protected',
      contentType: blobToUpload.type,
      cacheControl: 'max-age=31536000',
    });
    
    console.log('Successfully saved image to library:', key);
    return key;
  } catch (error) {
    console.error('Error saving image to library:', error);
    throw error;
  }
};

const MyLibrary = ({ onSelect, refreshTrigger }) => {
  const [images, setImages] = useState([]);
  const [selected, setSelected] = useState([]);
  const [allImageKeys, setAllImageKeys] = useState([]);
  const [loadedCount, setLoadedCount] = useState(0);
  const [loading, setLoading] = useState(false);
  const [selectMultipleMode, setSelectMultipleMode] = useState(false);
  const [previewImage, setPreviewImage] = useState(null);
  const [previewOpen, setPreviewOpen] = useState(false);
  const [deleting, setDeleting] = useState(false);
  const [windowWidth, setWindowWidth] = useState(window.innerWidth);
  const fileInputRef = useRef(null);
  const [uploading, setUploading] = useState(false);
  const [imageLoaded, setImageLoaded] = useState({});
  const progressRef = useRef({});
  const uploadsRef = useRef({});
  const loadMoreRef = useRef(null);
  const MAX_CONCURRENT_UPLOADS = 3;

  const FAVORITES_KEY = 'libraryFavorites';
  const [favorites, setFavorites] = useState(() => {
    try {
      const stored = JSON.parse(localStorage.getItem(FAVORITES_KEY));
      if (Array.isArray(stored)) {
        const now = Date.now();
        return stored.reduce((acc, key, idx) => {
          acc[key] = now - idx;
          return acc;
        }, {});
      }
      return stored || {};
    } catch (e) {
      return {};
    }
  });

  const theme = useTheme();
  const isMobile = useMediaQuery(theme.breakpoints.down('sm'));

  const IMAGES_PER_PAGE = 10;

  const CACHE_KEY = 'libraryUrlCache';
  const SIGNED_URL_EXPIRATION = 24 * 60 * 60; // seconds
  const CACHE_DURATION = (SIGNED_URL_EXPIRATION - 60 * 60) * 1000; // 1h less

  const sortLoadedImages = (imgs, favs) => {
    const placeholders = imgs.filter(img => !img.key);
    const existing = imgs.filter(img => img.key);
    existing.sort((a, b) => {
      const aFav = favs[a.key];
      const bFav = favs[b.key];
      if (aFav && bFav) return bFav - aFav;
      if (aFav) return -1;
      if (bFav) return 1;
      return 0;
    });
    return [...placeholders, ...existing];
  };

  const favoritesRef = useRef(favorites);

  const persistFavorites = (updated) => {
    favoritesRef.current = updated;
    try {
      localStorage.setItem(FAVORITES_KEY, JSON.stringify(updated)); // TODO: Persist to user's GraphQL data
    } catch (err) {
      console.warn('Error storing favorites', err);
    }
    return updated;
  };

  const toggleFavorite = (key) => {
    setFavorites(prev => {
      const updated = { ...prev };
      if (updated[key]) {
        delete updated[key];
      } else {
        updated[key] = Date.now();
      }
      return persistFavorites(updated);
    });
    setImages(prev => sortLoadedImages(prev, favoritesRef.current));
  };

  useEffect(() => {
    favoritesRef.current = favorites;
  }, [favorites]);


  const getCachedUrl = async (key) => {
    const cacheRaw = localStorage.getItem(CACHE_KEY);
    let cache = {};
    try {
      if (cacheRaw) {
        cache = JSON.parse(cacheRaw);
      }
    } catch (err) {
      console.warn('Error parsing cache', err);
      cache = {};
    }

    const cached = cache[key];
    const now = Date.now();
    
    if (cached && cached.expiresAt && cached.expiresAt > now) {
      console.log('📸 Cache HIT for', key.split('/').pop());
      return cached.url;
    }

    console.log('📡 Cache MISS for', key.split('/').pop(), cached ? '(expired)' : '(not found)');
    const url = await Storage.get(key, { level: 'protected', expires: SIGNED_URL_EXPIRATION });
    cache[key] = { url, expiresAt: now + CACHE_DURATION };
    
    try {
      localStorage.setItem(CACHE_KEY, JSON.stringify(cache));
    } catch (err) {
      console.warn('Error storing image URL cache', err);
    }
    return url;
  };

  const cleanExpiredCache = () => {
    try {
      const cacheRaw = localStorage.getItem(CACHE_KEY);
      if (!cacheRaw) return;
      
      const cache = JSON.parse(cacheRaw);
      const now = Date.now();
      let cleanedCount = 0;
      
      Object.keys(cache).forEach(key => {
        if (!cache[key].expiresAt || cache[key].expiresAt <= now) {
          delete cache[key];
          cleanedCount+=1;
        }
      });
      
      if (cleanedCount > 0) {
        localStorage.setItem(CACHE_KEY, JSON.stringify(cache));
        console.log('Cleaned', cleanedCount, 'expired cache entries');
      }
    } catch (err) {
      console.warn('Error cleaning expired cache', err);
    }
  };

  const removeFromCache = (key) => {
    try {
      const cacheRaw = localStorage.getItem(CACHE_KEY);
      if (!cacheRaw) return;
      const cache = JSON.parse(cacheRaw);
      if (cache[key]) {
        delete cache[key];
        try {
          localStorage.setItem(CACHE_KEY, JSON.stringify(cache));
        } catch (err) {
          console.warn('Error updating image URL cache', err);
        }
      }
    } catch (err) {
      console.warn('Error removing URL from cache', err);
    }
  };

  const fetchAllImageKeys = async () => {
    try {
      const listed = await Storage.list('library/', { level: 'protected' });
      
      // Sort by lastModified date, newest first
      const sortedResults = listed.results.sort((a, b) => {
        const dateA = new Date(a.lastModified);
        const dateB = new Date(b.lastModified);
        return dateB - dateA; // Descending order (newest first)
      });
      
      setAllImageKeys(sortedResults);
      return sortedResults;
    } catch (err) {
      console.error('Error loading library image keys', err);
      return [];
    }
  };

  const loadImages = async (startIndex = 0, append = false) => {
    if (loading) return;
    
    setLoading(true);
    try {
      const keys = allImageKeys.length > 0 ? allImageKeys : await fetchAllImageKeys();
      
      let keysToLoad;
      let endIndex;
      
      if (startIndex === 0 && !append) {
        // Initial load: prioritize favorites
        const favoriteKeys = keys.filter(item => favorites[item.key]);
        const nonFavoriteKeys = keys.filter(item => !favorites[item.key]);
        
        // Sort favorites by most recently favorited
        favoriteKeys.sort((a, b) => (favorites[b.key] || 0) - (favorites[a.key] || 0));
        
        // Take up to IMAGES_PER_PAGE items, prioritizing favorites
        const totalToLoad = Math.min(IMAGES_PER_PAGE, keys.length);
        keysToLoad = [...favoriteKeys, ...nonFavoriteKeys].slice(0, totalToLoad);
        endIndex = totalToLoad;
      } else {
        // Subsequent loads: avoid duplicates by checking what's already loaded
        const currentlyLoadedKeys = new Set(images.filter(img => img.key).map(img => img.key));
        const unloadedKeys = keys.filter(item => !currentlyLoadedKeys.has(item.key));
        
        const remainingToLoad = Math.min(IMAGES_PER_PAGE, unloadedKeys.length);
        keysToLoad = unloadedKeys.slice(0, remainingToLoad);
        endIndex = loadedCount + remainingToLoad;
      }
      
      const imageData = await Promise.all(
        keysToLoad.map(async (item) => {
          const url = await getCachedUrl(item.key);
          return { key: item.key, url };
        })
      );

      setImages(prev => {
        const newImages = append ? [...prev, ...imageData] : imageData;
        return sortLoadedImages(newImages, favoritesRef.current);
      });
      setImageLoaded(prev => ({
        ...prev,
        ...Object.fromEntries(imageData.map(img => [img.key, false]))
      }));
      setLoadedCount(endIndex);
    } catch (err) {
      console.error('Error loading library images', err);
    } finally {
      setLoading(false);
    }
  };

  const fetchImages = async () => {
    // Clean expired cache entries before loading
    cleanExpiredCache();
    
    setImages([]);
    setLoadedCount(0);
    const keys = await fetchAllImageKeys();
    if (keys.length > 0) {
      await loadImages(0, false);
    }
  };

  const loadMoreImages = async () => {
    await loadImages(loadedCount, true);
  };

  // Automatically load more images when scrolling near the bottom
  useEffect(() => {
    const observer = new IntersectionObserver(
      (entries) => {
        const [first] = entries;
        if (first.isIntersecting && !loading && loadedCount < allImageKeys.length) {
          loadMoreImages();
        }
      },
      { rootMargin: '200px' }
    );
    const { current } = loadMoreRef;
    if (current) observer.observe(current);
    return () => {
      if (current) observer.unobserve(current);
    };
  }, [loading, loadedCount, allImageKeys.length]); // eslint-disable-line react-hooks/exhaustive-deps

  useEffect(() => {
    // Clean expired cache on component mount
    cleanExpiredCache();
    fetchImages();
  }, []);

  // Effect to refresh library when refreshTrigger changes
  useEffect(() => {
    if (refreshTrigger) {
      fetchImages();
    }
  }, [refreshTrigger]);

  // Effect to handle window resize for responsive grid
  useEffect(() => {
    const handleResize = () => {
      setWindowWidth(window.innerWidth);
    };

    window.addEventListener('resize', handleResize);
    return () => window.removeEventListener('resize', handleResize);
  }, []);

  const toggleSelect = (key) => {
    setSelected((prev) =>
      prev.includes(key) ? prev.filter((k) => k !== key) : [...prev, key]
    );
  };

  const handleImageClick = (img) => {
    if (selectMultipleMode) {
      toggleSelect(img.key);
    } else {
      setPreviewImage(img);
      setPreviewOpen(true);
    }
  };

  const handleClosePreview = () => {
    setPreviewOpen(false);
    setPreviewImage(null);
  };

  const handleUseInCollage = () => {
    if (!previewImage) return;
    
    // Close the preview modal
    setPreviewOpen(false);
    
    // Enable select mode
    setSelectMultipleMode(true);
    
    // Select only this image (clear other selections)
    setSelected([previewImage.key]);
    
    // Clear preview image
    setPreviewImage(null);
  };

  const handleDeleteImage = async () => {
    if (!previewImage) return;
    
    setDeleting(true);
    try {
      await Storage.remove(previewImage.key, { level: 'protected' });
      removeFromCache(previewImage.key);
      console.log('Successfully deleted image:', previewImage.key);
      
      // Remove from favorites and local state
      setFavorites(prev => {
        const updated = { ...prev };
        delete updated[previewImage.key];
        return persistFavorites(updated);
      });
      setImages(prev => prev.filter(img => img.key !== previewImage.key));
      setAllImageKeys(prev => prev.filter(item => item.key !== previewImage.key));
      setSelected(prev => prev.filter(key => key !== previewImage.key));
      
      handleClosePreview();
    } catch (error) {
      console.error('Error deleting image:', error);
    } finally {
      setDeleting(false);
    }
  };

  const handleDeleteSelected = async () => {
    if (selected.length === 0) return;
    
    setDeleting(true);
    try {
      // Delete all selected images from AWS Storage
      await Promise.all(
        selected.map(key => Storage.remove(key, { level: 'protected' }))
      );
      selected.forEach(removeFromCache);
      
      console.log('Successfully deleted images:', selected);
      
      // Remove deleted images from favorites and local state
      setFavorites(prev => {
        const updated = { ...prev };
        selected.forEach(key => { delete updated[key]; });
        return persistFavorites(updated);
      });
      setImages(prev => prev.filter(img => !selected.includes(img.key)));
      setAllImageKeys(prev => prev.filter(item => !selected.includes(item.key)));
      setSelected([]);
      
    } catch (error) {
      console.error('Error deleting selected images:', error);
    } finally {
      setDeleting(false);
    }
  };

  const handleCreate = async () => {
    if (!onSelect) return;
    
    try {
      // Get selected images
      const selectedImages = images.filter((img) => selected.includes(img.key));
      
      // Convert only the selected images to data URLs for canvas compatibility
      // and mark them as library-sourced to prevent re-saving
      const imageObjects = await Promise.all(
        selectedImages.map(async (img) => {
          try {
            // Use Storage.get with download: true to get the file content
            const downloadResult = await Storage.get(img.key, { 
              level: 'protected',
              download: true 
            });
            
            // Handle different possible return types
            let blob;
            if (downloadResult instanceof Blob) {
              blob = downloadResult;
            } else if (downloadResult.Body && downloadResult.Body instanceof Blob) {
              blob = downloadResult.Body;
            } else if (downloadResult instanceof ArrayBuffer) {
              // Convert ArrayBuffer to Blob
              blob = new Blob([downloadResult]);
            } else {
              throw new Error(`Unexpected download result type: ${typeof downloadResult}`);
            }
            
            // Convert blob to data URL
            const dataUrl = await new Promise((resolve, reject) => {
              const reader = new FileReader();
              reader.onload = () => resolve(reader.result);
              reader.onerror = reject;
              reader.readAsDataURL(blob);
            });
            
            // Return object with metadata to indicate library source
            return {
              originalUrl: dataUrl,
              displayUrl: dataUrl,
              metadata: {
                isFromLibrary: true,
                libraryKey: img.key
              }
            };
          } catch (error) {
            console.error('Error converting selected image:', img.key, error);
            // Fallback to regular URL if conversion fails
            return {
              originalUrl: img.url,
              displayUrl: img.url,
              metadata: {
                isFromLibrary: true,
                libraryKey: img.key
              }
            };
          }
        })
      );
      
      onSelect(imageObjects);
      setSelected([]);
    } catch (error) {
      console.error('Error processing selected images:', error);
    }
  };

  const handleImageLoad = (key) => {
    setImageLoaded(prev => ({ ...prev, [key]: true }));
  };

  const handlePreviewLoad = (id) => {
    setImages(prev => prev.map(img => (img.id === id ? { ...img, previewLoaded: true } : img)));
  };

  const updateProgress = (id, progress) => {
    progressRef.current[id] = progress;
    setImages(prev => prev.map(img => (img.id === id ? { ...img, progress } : img)));
  };

  const finalizeUpload = (id, data) => {
    setImages(prev => prev.map(img => {
      if (img.id === id) {
        return { key: data.key, url: img.previewUrl, previewUrl: img.previewUrl };
      }
      return img;
    }));
    setImageLoaded(prev => ({ ...prev, [data.key]: true }));
    progressRef.current[id] = 100;
  };

  const uploadSingle = async (file, id) => {
    try {
      let blob;
      try {
        blob = await resizeImage(file);
      } catch (err) {
        console.warn('Failed to resize image, uploading original:', file.name, err);
        blob = file;
      }

      const timestamp = Date.now();
      const randomId = Math.random().toString(36).slice(2);
      const key = `library/${timestamp}-${randomId}-${file.name}`;

      await Storage.put(key, blob, {
        level: 'protected',
        contentType: blob.type || file.type,
        cacheControl: 'max-age=31536000',
        progressCallback: progress => {
          const percent = (progress.loaded / progress.total) * 100;
          updateProgress(id, percent);
        }
      });

      finalizeUpload(id, { key, size: blob.size, lastModified: new Date().toISOString() });

      setAllImageKeys(prev => [
        { key, lastModified: new Date().toISOString(), size: blob.size },
        ...prev
      ]);
      setLoadedCount(prev => prev + 1);
    } catch (err) {
      console.error('Error uploading library image', err);
      updateProgress(id, 100);
    }
  };

  const processUploads = async (placeholders) => {
    const queue = [...placeholders];
    /* eslint-disable no-await-in-loop */
    const worker = async () => {
      // eslint-disable-next-line no-constant-condition
      while (true) {
        const ph = queue.shift();
        if (!ph) break;
        const file = uploadsRef.current[ph.id];
        await uploadSingle(file, ph.id);
      }
    };
    /* eslint-enable no-await-in-loop */
    const workers = Array.from({ length: Math.min(MAX_CONCURRENT_UPLOADS, placeholders.length) }, worker);
    await Promise.all(workers);
  };

  const handleFileChange = async (e) => {
    const files = Array.from(e.target.files || []);
    if (!files.length) return;

    setUploading(true);
    progressRef.current = {};

    const placeholders = files.map((file) => {
      const id = `${Date.now()}-${Math.random().toString(36).slice(2)}`;
      uploadsRef.current[id] = file;
      return { id, previewUrl: URL.createObjectURL(file), progress: 0, previewLoaded: false };
    });

    progressRef.current = placeholders.reduce((acc, p) => ({ ...acc, [p.id]: 0 }), {});
    setImages(prev => sortLoadedImages([...placeholders, ...prev], favoritesRef.current));
    setImageLoaded(prev => ({
      ...prev,
      ...Object.fromEntries(placeholders.map(ph => [ph.id, true]))
    }));

    await processUploads(placeholders);

    console.log('Successfully uploaded files');
    setUploading(false);
    if (e.target) e.target.value = null;
  };

  const gap = 2; // Gap between items
  const containerPadding = isMobile ? 48 : 64; // Total horizontal padding
  const availableWidth = windowWidth - containerPadding;
  
  // Target thumbnail size range
  const targetThumbnailSize = isMobile ? 80 : 120;
  const minThumbnailSize = isMobile ? 60 : 80;
  
  // Calculate optimal number of columns based on target size
  const idealCols = Math.floor((availableWidth + gap) / (targetThumbnailSize + gap));
  const cols = Math.max(isMobile ? 3 : 4, idealCols); // Minimum columns
  
  // Calculate actual thumbnail size to fill the width
  const actualThumbnailSize = Math.max(
    minThumbnailSize,
    Math.floor((availableWidth - (cols - 1) * gap) / cols)
  );
  
  const rowHeight = actualThumbnailSize;

  return (
    <Box sx={{ mt: 3 }}>
      <Box sx={{ display: 'flex', justifyContent: 'space-between', alignItems: 'center', mb: 2 }}>
        <Typography variant="h6">
          My Library
        </Typography>
        <FormControlLabel
          control={
            <Switch
              checked={selectMultipleMode}
              onChange={(e) => {
                setSelectMultipleMode(e.target.checked);
                // Clear selections when switching modes
                if (!e.target.checked) {
                  setSelected([]);
                }
              }}
              size="medium"
            />
          }
          label="Select Multiple"
          sx={{ mr: 0 }}
        />
      </Box>



      {/* Action buttons row */}
      <Collapse
        in={selectMultipleMode && selected.length > 0}
        timeout={300}
        sx={{
          '& .MuiCollapse-wrapper': {
            '& .MuiCollapse-wrapperInner': {
              transition: 'opacity 300ms ease-in-out',
              opacity: selectMultipleMode && selected.length > 0 ? 1 : 0,
            }
          }
        }}
      >
        <Box sx={{ 
          display: 'flex', 
          gap: 1, 
          mb: 2,
          justifyContent: 'center'
        }}>
          <Button 
            variant="outlined" 
            color="error" 
            size="small" 
            onClick={handleDeleteSelected}
            disabled={deleting}
            startIcon={<Delete />}
            sx={{ minWidth: isMobile ? '85px' : '110px' }}
          >
            {deleting ? 'Deleting...' : `Delete (${selected.length})`}
          </Button>
          <Button 
            variant="contained" 
            size="small" 
            onClick={handleCreate}
            sx={{ 
              minWidth: isMobile ? '75px' : '100px',
              bgcolor: '#4caf50',
              '&:hover': {
                bgcolor: '#45a049',
              }
            }}
          >
            Create ({selected.length})
          </Button>
        </Box>
      </Collapse>
      <ImageList 
        cols={cols} 
        gap={gap} 
        rowHeight={rowHeight} 
        sx={{ 
          m: 0,
          width: '100%' // Fill the full width of the container
        }}
      >
        <ImageListItem key="upload">
          <Box
            onClick={() => !uploading && fileInputRef.current?.click()}
            sx={{
              height: '100%',
              display: 'flex',
              alignItems: 'center',
              justifyContent: 'center',
              border: '1px dashed',
              borderColor: 'divider',
              backgroundColor: 'background.paper',
<<<<<<< HEAD
              borderRadius: '8px',
              cursor: 'pointer',
=======
              cursor: uploading ? 'default' : 'pointer',
>>>>>>> c85c4e1a
              transition: 'all 0.2s',
              '&:hover': {
                backgroundColor: uploading ? 'background.paper' : 'action.hover',
                borderColor: uploading ? 'divider' : 'primary.main',
              }
            }}
          >
            <Add sx={{ color: 'text.secondary' }} />
          </Box>
        </ImageListItem>
        {images.map((img) => {
          if (!img.key) {
            return (
              <ImageListItem key={img.id}>
                <Box sx={{ position: 'relative', height: '100%', overflow: 'hidden' }}>
                  {img.previewUrl && (
                    <img
                      src={img.previewUrl}
                      alt="uploading"
                      onLoad={() => handlePreviewLoad(img.id)}
                      style={{
                        objectFit: 'cover',
                        width: '100%',
                        height: '100%',
                        opacity: 0.6,
                        display: img.previewLoaded ? 'block' : 'none'
                      }}
                    />
                  )}
                  <Box
                    sx={{
                      position: 'absolute',
                      top: 0,
                      left: 0,
                      width: '100%',
                      height: '100%',
                      display: 'flex',
                      alignItems: 'center',
                      justifyContent: 'center',
                      ...(img.previewLoaded ? {} : { bgcolor: 'action.hover' })
                    }}
                  >
                    <CircularProgress size={24} sx={{ color: 'white' }} />
                  </Box>
                  <LinearProgress
                    variant="determinate"
                    value={img.progress}
                    sx={{ position: 'absolute', bottom: 0, left: 0, width: '100%', '& .MuiLinearProgress-bar': { backgroundColor: 'white' } }}
                  />
                </Box>
              </ImageListItem>
            );
          }
          const isSelected = selected.includes(img.key);
          const loaded = imageLoaded[img.key];
          return (
            <ImageListItem key={img.key} sx={{ cursor: 'pointer' }}>
              <Box
                onClick={() => handleImageClick(img)}
                sx={{
                  height: '100%',
                  position: 'relative',
                  overflow: 'hidden',
<<<<<<< HEAD
                  borderRadius: '8px',
                  transition: 'all 0.15s ease',
=======
                  transition: 'opacity 0.15s ease',
>>>>>>> c85c4e1a
                  '&:hover': {
                    opacity: 0.9,
                  }
                }}
              >
                {!loaded && (
                  <Box
                    sx={{
                      position: 'absolute',
                      top: 0,
                      left: 0,
                      width: '100%',
                      height: '100%',
                      bgcolor: 'action.hover',
                      display: 'flex',
                      alignItems: 'center',
                      justifyContent: 'center',
                    }}
                  >
                    <CircularProgress size={24} />
                  </Box>
                )}
                <img
                  src={img.url}
                  alt="library"
                  onLoad={() => handleImageLoad(img.key)}
                  loading="lazy"
                  style={{
                    objectFit: 'cover',
                    width: '100%',
                    height: '100%',
<<<<<<< HEAD
                    display: 'block',
                    borderRadius: '8px',
                    filter: selectMultipleMode && isSelected ? 'blur(1.5px)' : 'none',
                    transition: 'filter 0.2s ease'
                  }}
                />
                {/* Selection overlay - only for selected items */}
                {selectMultipleMode && isSelected && (
                  <Box
                    sx={{
                      position: 'absolute',
                      top: 0,
                      left: 0,
                      right: 0,
                      bottom: 0,
                      bgcolor: '#4caf50',
                      opacity: 0.25,
                      borderRadius: '8px',
                      transition: 'all 0.2s ease',
                      pointerEvents: 'none',
                    }}
                  />
                )}
                {/* Selection border */}
                {selectMultipleMode && isSelected && (
                  <Box
                    sx={{
                      position: 'absolute',
                      top: 0,
                      left: 0,
                      right: 0,
                      bottom: 0,
                      border: '3px solid',
                      borderColor: '#4caf50',
                      borderRadius: '8px',
                      pointerEvents: 'none',
                      transition: 'all 0.2s ease',
                    }}
                  />
                )}
                {/* Translucent checkmark in center */}
=======
                    display: loaded ? 'block' : 'none'
                  }}
                />
                {favorites[img.key] && (
                  <Star
                    fontSize="small"
                    sx={{
                      position: 'absolute',
                      top: 4,
                      left: 4,
                      color: 'white',
                      zIndex: 2,
                      filter: 'drop-shadow(0px 1px 3px rgba(0,0,0,0.8))',
                      backgroundColor: 'warning.main',
                      borderRadius: '50%',
                      padding: '2px',
                    }}
                  />
                )}
>>>>>>> c85c4e1a
                {selectMultipleMode && isSelected && (
                  <Box
                    sx={{
                      position: 'absolute',
                      top: '50%',
                      left: '50%',
                      transform: 'translate(-50%, -50%)',
                      display: 'flex',
                      alignItems: 'center',
                      justifyContent: 'center',
                      pointerEvents: 'none',
                      transition: 'all 0.2s ease',
                    }}
                  >
                    <CheckCircle 
                      sx={{ 
                        color: '#4caf50',
                        fontSize: '48px',
                        opacity: 0.9,
                        filter: 'drop-shadow(0 2px 8px rgba(0,0,0,0.6))',
                        transition: 'all 0.2s ease',
                      }} 
                    />
                  </Box>
                )}
              </Box>
            </ImageListItem>
          );
        })}
      </ImageList>
      
      {loading && images.length > 0 && (
        <Box sx={{ display: 'flex', justifyContent: 'center', mt: 2 }}>
          <CircularProgress size={24} />
        </Box>
      )}
      {loadedCount < allImageKeys.length && <Box ref={loadMoreRef} sx={{ height: 1 }} />}
      <input
        type="file"
        accept="image/*"
        multiple
        style={{ display: 'none' }}
        ref={fileInputRef}
        onChange={handleFileChange}
        disabled={uploading}
      />

      {/* Image Preview Modal */}
      <Dialog
        open={previewOpen}
        onClose={handleClosePreview}
        maxWidth={false}
        fullScreen={isMobile}
        fullWidth={!isMobile}
        PaperProps={{
          sx: { 
            borderRadius: isMobile ? 0 : 3,
            maxWidth: isMobile ? '100%' : '90vw',
            maxHeight: isMobile ? '100%' : '90vh',
            margin: isMobile ? 0 : 2,
            bgcolor: 'background.paper',
            boxShadow: isMobile ? 'none' : 24,
          }
        }}
        TransitionProps={{
          timeout: 400,
        }}
        sx={{
          '& .MuiDialog-container': {
            alignItems: isMobile ? 'stretch' : 'center',
            justifyContent: isMobile ? 'stretch' : 'center',
          }
        }}
      >
        {/* Header */}
        <Box
          sx={{
            display: 'flex',
            alignItems: 'center',
            justifyContent: 'space-between',
            p: isMobile ? 2 : 3,
            borderBottom: '1px solid',
            borderColor: 'divider',
            minHeight: isMobile ? 64 : 72,
            bgcolor: 'background.paper',
            position: 'sticky',
            top: 0,
            zIndex: 1,
          }}
        >
          <Box sx={{ display: 'flex', alignItems: 'center', gap: 1.5 }}>
            {favorites[previewImage?.key] && (
              <Star
                sx={{
                  color: 'warning.main',
                  fontSize: isMobile ? '1.2rem' : '1.4rem',
                }}
              />
            )}
            <Typography 
              variant={isMobile ? "h6" : "h5"} 
              sx={{ 
                fontWeight: 600,
                color: 'text.primary',
                fontSize: isMobile ? '1.1rem' : '1.25rem',
              }}
            >
              Image Preview
            </Typography>
          </Box>
          <IconButton 
            onClick={handleDeleteImage}
            disabled={deleting}
            size={isMobile ? "medium" : "large"}
            sx={{
              color: 'error.main',
              bgcolor: 'error.lighter',
              '&:hover': {
                bgcolor: 'error.light',
                transform: 'scale(1.1)',
              },
              '&:disabled': {
                color: 'text.disabled',
                bgcolor: 'action.disabledBackground',
              },
              transition: 'all 0.2s ease-in-out',
            }}
          >
            <Delete fontSize={isMobile ? "medium" : "large"} />
          </IconButton>
        </Box>

        {/* Image Content */}
        <Box
          sx={{
            flex: 1,
            display: 'flex',
            alignItems: 'center',
            justifyContent: 'center',
            p: isMobile ? 1.5 : 3,
            bgcolor: 'background.default',
            overflow: 'hidden',
            // Calculate available height: full screen minus header, footer, and padding
            height: isMobile 
              ? 'calc(100vh - 64px - 120px - 24px)' // header - footer - padding
              : 'calc(90vh - 72px - 88px - 48px)', // header - footer - padding
          }}
        >
          {previewImage && (
            <Box
              sx={{
                width: '100%',
                height: '100%',
                display: 'flex',
                alignItems: 'center',
                justifyContent: 'center',
                position: 'relative',
              }}
            >
              <img
                src={previewImage.url}
                alt="Preview"
                style={{
                  maxWidth: '100%',
                  maxHeight: '100%',
                  width: 'auto',
                  height: 'auto',
                  objectFit: 'contain',
                  borderRadius: '8px',
                  boxShadow: '0 8px 32px rgba(0,0,0,0.1)',
                  transition: 'transform 0.3s ease-in-out',
                }}
              />
            </Box>
          )}
        </Box>

        {/* Action Buttons */}
        <Box
          sx={{
            p: isMobile ? 2 : 3,
            bgcolor: 'background.paper',
            borderTop: '1px solid',
            borderColor: 'divider',
            position: 'sticky',
            bottom: 0,
          }}
        >
          <Box
            sx={{
              display: 'flex',
              flexDirection: 'column',
              gap: 2,
              justifyContent: 'center',
              alignItems: 'stretch',
              maxWidth: isMobile ? '100%' : '600px',
              margin: '0 auto',
            }}
          >
            {/* Primary actions row */}
            <Box
              sx={{
                display: 'flex',
                gap: 1.5,
                justifyContent: 'center',
              }}
            >
              <Button
                onClick={() => {
                  if (previewImage?.key) {
                    toggleFavorite(previewImage.key);
                  }
                }}
                variant={
                  previewImage?.key && favorites[previewImage.key]
                    ? 'contained'
                    : 'outlined'
                }
                startIcon={
                  previewImage?.key && favorites[previewImage.key] ? <Star /> : <StarBorder />
                }
                size="large"
                sx={{
                  minHeight: 48,
                  flex: 1,
                  borderRadius: 3,
                  textTransform: 'none',
                  fontSize: '0.95rem',
                  fontWeight: 600,
                  // Explicit colors for dark mode compatibility
                  ...(favorites[previewImage?.key] ? {
                    bgcolor: '#FFB726',
                    color: '#000',
                    borderColor: '#FFB726',
                    '&:hover': {
                      bgcolor: '#FF9800',
                      borderColor: '#FF9800',
                      transform: 'translateY(-1px)',
                      boxShadow: '0 4px 12px rgba(255, 183, 38, 0.4)',
                    },
                  } : {
                    color: '#FFB726',
                    borderColor: '#FFB726',
                    bgcolor: 'transparent',
                    '&:hover': {
                      bgcolor: 'rgba(255, 183, 38, 0.1)',
                      borderColor: '#FF9800',
                      transform: 'translateY(-1px)',
                      boxShadow: 4,
                    },
                  }),
                  transition: 'all 0.2s ease-in-out',
                }}
              >
                {favorites[previewImage?.key] ? 'Unfavorite' : 'Favorite'}
              </Button>

              <Button
                onClick={handleUseInCollage}
                variant="contained"
                startIcon={<Add />}
                size="large"
                sx={{
                  minHeight: 48,
                  flex: 1,
                  borderRadius: 3,
                  textTransform: 'none',
                  fontSize: '0.95rem',
                  fontWeight: 700,
                  background: 'linear-gradient(45deg, #3d2459 30%, #6b42a1 90%)',
                  border: '1px solid #8b5cc7',
                  boxShadow: '0 6px 20px rgba(107, 66, 161, 0.4)',
                  color: '#fff',
                  '&:hover': {
                    background: 'linear-gradient(45deg, #472a69 30%, #7b4cb8 90%)',
                    boxShadow: '0 8px 25px rgba(107, 66, 161, 0.6)',
                    transform: 'translateY(-1px)',
                  },
                  transition: 'all 0.3s ease-in-out',
                }}
              >
                Collage
              </Button>
            </Box>

            {/* Close button - full width on mobile, part of row on desktop */}
            {isMobile ? (
              <Button
                onClick={handleClosePreview}
                variant="outlined"
                size="large"
                sx={{
                  minHeight: 48,
                  width: '100%',
                  borderRadius: 3,
                  textTransform: 'none',
                  fontSize: '0.95rem',
                  fontWeight: 600,
                  color: '#9E9E9E',
                  borderColor: '#424242',
                  bgcolor: 'transparent',
                  '&:hover': {
                    color: '#FFFFFF',
                    borderColor: '#666666',
                    bgcolor: 'rgba(158, 158, 158, 0.1)',
                    transform: 'translateY(-1px)',
                    boxShadow: 4,
                  },
                  transition: 'all 0.2s ease-in-out',
                }}
              >
                Close
              </Button>
            ) : (
              <Box sx={{ display: 'flex', justifyContent: 'center' }}>
                <Button
                  onClick={handleClosePreview}
                  variant="outlined"
                  size="large"
                  sx={{
                    minHeight: 48,
                    minWidth: 120,
                    borderRadius: 3,
                    textTransform: 'none',
                    fontSize: '0.95rem',
                    fontWeight: 600,
                    color: '#9E9E9E',
                    borderColor: '#424242',
                    bgcolor: 'transparent',
                    '&:hover': {
                      color: '#FFFFFF',
                      borderColor: '#666666',
                      bgcolor: 'rgba(158, 158, 158, 0.1)',
                      transform: 'translateY(-1px)',
                      boxShadow: 4,
                    },
                    transition: 'all 0.2s ease-in-out',
                  }}
                >
                  Close
                </Button>
              </Box>
            )}
          </Box>
        </Box>
      </Dialog>
    </Box>
  );
};

// Debug function for browser console
if (typeof window !== 'undefined') {
  window.debugLibraryCache = () => {
    const CACHE_KEY = 'libraryUrlCache';
    try {
      const cacheRaw = localStorage.getItem(CACHE_KEY);
      if (!cacheRaw) {
        console.log('🗃️ No cache found');
        return;
      }
      
      const cache = JSON.parse(cacheRaw);
      const now = Date.now();
      const entries = Object.entries(cache);
      
      console.log('🗃️ Cache Status:');
      console.log(`Total entries: ${entries.length}`);
      
      entries.forEach(([key, data]) => {
        const isValid = data.expiresAt && data.expiresAt > now;
        const timeLeft = data.expiresAt ? Math.round((data.expiresAt - now) / 1000 / 60) : 0;
        console.log(`${isValid ? '✅' : '❌'} ${key.split('/').pop()} - ${isValid ? `${timeLeft}min left` : 'expired'}`);
      });
    } catch (err) {
      console.error('Error checking cache:', err);
    }
  };
}

MyLibrary.propTypes = {
  onSelect: PropTypes.func,
  refreshTrigger: PropTypes.any,
};

MyLibrary.defaultProps = {
  onSelect: null,
  refreshTrigger: null,
};

export default MyLibrary;<|MERGE_RESOLUTION|>--- conflicted
+++ resolved
@@ -801,12 +801,7 @@
               border: '1px dashed',
               borderColor: 'divider',
               backgroundColor: 'background.paper',
-<<<<<<< HEAD
-              borderRadius: '8px',
-              cursor: 'pointer',
-=======
               cursor: uploading ? 'default' : 'pointer',
->>>>>>> c85c4e1a
               transition: 'all 0.2s',
               '&:hover': {
                 backgroundColor: uploading ? 'background.paper' : 'action.hover',
@@ -870,12 +865,7 @@
                   height: '100%',
                   position: 'relative',
                   overflow: 'hidden',
-<<<<<<< HEAD
-                  borderRadius: '8px',
-                  transition: 'all 0.15s ease',
-=======
                   transition: 'opacity 0.15s ease',
->>>>>>> c85c4e1a
                   '&:hover': {
                     opacity: 0.9,
                   }
@@ -907,14 +897,27 @@
                     objectFit: 'cover',
                     width: '100%',
                     height: '100%',
-<<<<<<< HEAD
-                    display: 'block',
-                    borderRadius: '8px',
+                    display: loaded ? 'block' : 'none',
                     filter: selectMultipleMode && isSelected ? 'blur(1.5px)' : 'none',
                     transition: 'filter 0.2s ease'
                   }}
                 />
-                {/* Selection overlay - only for selected items */}
+                {favorites[img.key] && (
+                  <Star
+                    fontSize="small"
+                    sx={{
+                      position: 'absolute',
+                      top: 4,
+                      left: 4,
+                      color: 'white',
+                      zIndex: 2,
+                      filter: 'drop-shadow(0px 1px 3px rgba(0,0,0,0.8))',
+                      backgroundColor: 'warning.main',
+                      borderRadius: '50%',
+                      padding: '2px',
+                    }}
+                  />
+                )}
                 {selectMultipleMode && isSelected && (
                   <Box
                     sx={{
@@ -949,27 +952,6 @@
                   />
                 )}
                 {/* Translucent checkmark in center */}
-=======
-                    display: loaded ? 'block' : 'none'
-                  }}
-                />
-                {favorites[img.key] && (
-                  <Star
-                    fontSize="small"
-                    sx={{
-                      position: 'absolute',
-                      top: 4,
-                      left: 4,
-                      color: 'white',
-                      zIndex: 2,
-                      filter: 'drop-shadow(0px 1px 3px rgba(0,0,0,0.8))',
-                      backgroundColor: 'warning.main',
-                      borderRadius: '50%',
-                      padding: '2px',
-                    }}
-                  />
-                )}
->>>>>>> c85c4e1a
                 {selectMultipleMode && isSelected && (
                   <Box
                     sx={{
