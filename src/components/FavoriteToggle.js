import React, { useState, useContext, useEffect, useCallback } from 'react';
import { API } from 'aws-amplify';
import { IconButton, CircularProgress } from '@mui/material';
import { styled } from '@mui/material/styles';
import { useNavigate } from 'react-router-dom';
import PropTypes from 'prop-types';
import { UserContext } from '../UserContext';
import { trackUsageEvent } from '../utils/trackUsageEvent';

const StyledIconButton = styled(IconButton)(({ isFavorite }) => ({
  padding: '8px',
  borderRadius: '50%',
  transition: 'all 0.3s',
  backgroundColor: isFavorite ? 'transparent' : 'rgba(128, 128, 128, 0.1)',
  '&:hover': {
    backgroundColor: isFavorite ? 'transparent' : 'rgba(128, 128, 128, 0.2)',
  },
  '& .favoriteIcon': {
    fontSize: '24px',
    lineHeight: 1,
    color: isFavorite ? 'inherit' : '#808080',
  },
}));

const IconContainer = styled('div')({
  width: '24px',
  height: '24px',
  display: 'flex',
  alignItems: 'center',
  justifyContent: 'center',
});

const FavoriteToggle = ({ indexId, initialIsFavorite, onToggle }) => {
  const { user, handleUpdateUserDetails } = useContext(UserContext);
  const [isFavorite, setIsFavorite] = useState(initialIsFavorite);
  const [isSaving, setIsSaving] = useState(false);
  const navigate = useNavigate();

  const isAuthorized = !!user; // Check if user is truthy (logged in)

  useEffect(() => {
    setIsFavorite(initialIsFavorite);
  }, [initialIsFavorite]);

  const emitToggle = useCallback((nextValue) => {
    if (onToggle) {
      onToggle(nextValue);
    }
  }, [onToggle]);

  const toggleFavorite = async () => {
    if (!isAuthorized) {
      navigate('/favorites');
      return;
    }

    setIsSaving(true);
    const nextIsFavorite = !isFavorite;
    try {
      const result = await API.post('publicapi', '/user/update/updateFavorites', {
        body: {
          favoriteId: indexId,
          removeFavorite: isFavorite
        }
      });
      handleUpdateUserDetails(result?.updatedUserDetails);
<<<<<<< HEAD
      setIsFavorite((prev) => {
        const next = !prev;
        emitToggle(next);
        return next;
      });
=======
      setIsFavorite(nextIsFavorite);

      const updatedFavoritesRaw = result?.updatedUserDetails?.favorites;
      let favoritesCount;

      if (typeof updatedFavoritesRaw === 'string') {
        try {
          const parsedFavorites = JSON.parse(updatedFavoritesRaw);
          if (Array.isArray(parsedFavorites)) {
            favoritesCount = parsedFavorites.length;
          }
        } catch (parseError) {
          if (process.env.NODE_ENV !== 'production') {
            // eslint-disable-next-line no-console
            console.warn('Failed to parse favorites payload for tracking', parseError);
          }
        }
      }

      const eventPayload = {
        indexId,
        source: 'FavoriteToggle',
        nextIsFavorite,
      };

      if (typeof favoritesCount === 'number') {
        eventPayload.favoritesCount = favoritesCount;
      }

      trackUsageEvent(nextIsFavorite ? 'favorite_add' : 'favorite_remove', eventPayload);
>>>>>>> d49421d2
    } catch (err) {
      console.error('Error toggling favorite:', err);
    } finally {
      setIsSaving(false);
    }
  };

  return (
    <StyledIconButton
      aria-label={isFavorite ? "remove-favorite" : "add-favorite"}
      onClick={toggleFavorite}
      disabled={isSaving}
      isFavorite={isFavorite}
    >
      <IconContainer>
        {isSaving ? (
          <CircularProgress size={20} color="inherit" />
        ) : (
          <span className="favoriteIcon" role="img" aria-label={isFavorite ? "Favorite" : "Not favorite"}>
            {isAuthorized ? (isFavorite ? '⭐' : '★') : '★'}
          </span>
        )}
      </IconContainer>
    </StyledIconButton>
  );
};

FavoriteToggle.propTypes = {
  indexId: PropTypes.string.isRequired,
  initialIsFavorite: PropTypes.bool,
  onToggle: PropTypes.func,
};

export default FavoriteToggle;<|MERGE_RESOLUTION|>--- conflicted
+++ resolved
@@ -64,14 +64,11 @@
         }
       });
       handleUpdateUserDetails(result?.updatedUserDetails);
-<<<<<<< HEAD
       setIsFavorite((prev) => {
         const next = !prev;
         emitToggle(next);
         return next;
       });
-=======
-      setIsFavorite(nextIsFavorite);
 
       const updatedFavoritesRaw = result?.updatedUserDetails?.favorites;
       let favoritesCount;
@@ -101,7 +98,6 @@
       }
 
       trackUsageEvent(nextIsFavorite ? 'favorite_add' : 'favorite_remove', eventPayload);
->>>>>>> d49421d2
     } catch (err) {
       console.error('Error toggling favorite:', err);
     } finally {
