import styled from '@emotion/styled';
import { Alert, AlertTitle, Button, Fab, Grid, Typography, IconButton, Stack, useMediaQuery } from '@mui/material';
import { Box } from '@mui/system';
import { ArrowDownwardRounded, Favorite, MapsUgc, Shuffle } from '@mui/icons-material';
import { API, graphqlOperation } from 'aws-amplify';
import { useCallback, useContext, useEffect, useState } from 'react';
import { LoadingButton } from '@mui/lab';
import { useNavigate, useParams, Link, useLocation } from 'react-router-dom';
import CloseIcon from '@mui/icons-material/Close';
import { UserContext } from '../../UserContext';
import useSearchDetails from '../../hooks/useSearchDetails';
import { searchPropTypes } from './SearchPropTypes';
import Logo from '../../components/logo/Logo';
import { listContentMetadata, listHomepageSections } from '../../graphql/queries';
import HomePageSection from './HomePageSection';
import HomePageBannerAd from '../../ads/HomePageBannerAd';
import useSearchDetailsV2 from '../../hooks/useSearchDetailsV2';
import AddCidPopup from '../../components/ipfs/add-cid-popup';

// Define constants for colors and fonts
const PRIMARY_COLOR = '#4285F4';
const SECONDARY_COLOR = '#0F9D58';
const FONT_FAMILY = 'Roboto, sans-serif';

// Create a search form component
const StyledSearchForm = styled.form`
  display: flex;
  flex-direction: row;
  align-items: center;
  width: 800px;
`;

const StyledSearchSelector = styled.select`
  font-family: ${FONT_FAMILY};
  font-size: 18px;
  color: #333;
  background-color: #fff;
  border: none;
  border-radius: 8px;
  padding: 8px 12px;
  height: 50px;
  width: 100%;
  box-shadow: 0 2px 4px rgba(0, 0, 0, 0.1);
  transition: box-shadow 0.3s;
  appearance: none;
  cursor: pointer;

  &:focus {
    box-shadow: 0 2px 4px rgba(0, 0, 0, 0.3);
    outline: none;
  }
`;

// Create a search button component
const StyledSearchButton = styled(Button)`
  font-family: ${FONT_FAMILY};
  font-size: 18px;
  color: #fff;
  background-color: ${SECONDARY_COLOR};
  border-radius: 8px;
  padding: 10px 12px;
`;

// Create a label component
const StyledLabel = styled.label`
  margin-bottom: 8px;
  color: ${SECONDARY_COLOR};
  font-family: ${FONT_FAMILY};
  font-size: 14px;
`;

// Create a button component
const StyledButton = styled(LoadingButton)`
  font-family: ${FONT_FAMILY};
  font-size: 18px;
  color: #fff;
  background-color: ${SECONDARY_COLOR};
  border-radius: 8px;
  padding: 8px 16px;
  cursor: pointer;
  transition: background-color 0.3s;

  &:hover {
    background-color: ${PRIMARY_COLOR};
  }
`;

const StyledSearchInput = styled.input`
  font-family: ${FONT_FAMILY};
  font-size: 18px;
  color: #333;
  background-color: #fff;
  border: none;
  border-radius: 8px;
  padding: 8px 12px;
  width: 100%;
  box-shadow: 0 2px 4px rgba(0, 0, 0, 0.1);
  transition: box-shadow 0.3s;
  height: 50px;
  &:focus {
    box-shadow: 0 2px 4px rgba(0, 0, 0, 0.3);
    outline: none;
  }
`;

// Create a footer component
const StyledFooter = styled('footer')`
  bottom: 0;
  left: 0;
  line-height: 0;
  width: 100%;
  position: fixed;
  padding: 10px;
  display: flex;
  justify-content: center;
  align-items: center;
  background-color: transparent;
  z-index: 1200;
`;

const StyledLeftFooter = styled('footer')`
  bottom: 0;
  left: 0;
  line-height: 0;
  position: fixed;
  padding: 10px;
  display: flex;
  justify-content: center;
  align-items: center;
  background-color: transparent;
  z-index: 1300;
`;

const StyledRightFooter = styled('footer')`
  bottom: 0;
  right: 0;
  line-height: 0;
  position: fixed;
  padding: 10px;
  display: flex;
  justify-content: center;
  align-items: center;
  background-color: transparent;
  z-index: 1300;
`;

async function fetchShows() {
  const result = await API.graphql({
    ...graphqlOperation(listContentMetadata, { filter: {}, limit: 50 }),
    authMode: 'API_KEY',
  });
  const sortedMetadata = result.data.listContentMetadata.items.sort((a, b) => {
    if (a.title < b.title) return -1;
    if (a.title > b.title) return 1;
    return 0;
  });
  return sortedMetadata;
}

async function fetchSections() {
  const result = await API.graphql({
    ...graphqlOperation(listHomepageSections, { filter: {}, limit: 10 }),
    authMode: 'API_KEY',
  });
  return result.data.listHomepageSections.items;
}

FullScreenSearch.propTypes = searchPropTypes;

// Create a grid container component
const StyledGridContainer = styled(Grid)`
  min-height: 100vh;
`;

// Theme Defaults
const defaultTitleText = 'memeSRC';
const defaultBragText = 'Search 47 million+ screencaps';
const defaultFontColor = '#FFFFFF';
const defaultBackground = `linear-gradient(45deg,
  #5461c8 12.5% /* 1*12.5% */,
  #c724b1 0, #c724b1 25%   /* 2*12.5% */,
  #e4002b 0, #e4002b 37.5% /* 3*12.5% */,
  #ff6900 0, #ff6900 50%   /* 4*12.5% */,
  #f6be00 0, #f6be00 62.5% /* 5*12.5% */,
  #97d700 0, #97d700 75%   /* 6*12.5% */,
  #00ab84 0, #00ab84 87.5% /* 7*12.5% */,
  #00a3e0 0)`;

export default function FullScreenSearch({ searchTerm, setSearchTerm, seriesTitle, setSeriesTitle, searchFunction }) {
  const { localCids, setLocalCids, cid, setCid, searchQuery: cidSearchQuery, setSearchQuery: setCidSearchQuery, setShowObj } = useSearchDetailsV2()
  const [shows, setShows] = useState([]);
  const [sections, setSections] = useState([]);
  const [loading, setLoading] = useState(true);
  const [loadingRandom, setLoadingRandom] = useState(false);
  const [scrollToSections, setScrollToSections] = useState();
  const { show, setShow, searchQuery, setSearchQuery } = useSearchDetails();
  const isMd = useMediaQuery((theme) => theme.breakpoints.up('sm'));
<<<<<<< HEAD
  const [addNewCidOpen, setAddNewCidOpen] = useState(false);
=======
  const { user, setUser } = useContext(UserContext);
>>>>>>> 9571a244

  const [alertOpen, setAlertOpen] = useState(true);

  const location = useLocation();

  // Theme States
  const [currentThemeBragText, setCurrentThemeBragText] = useState(defaultBragText);
  const [currentThemeTitleText, setCurrentThemeTitleText] = useState(defaultTitleText);
  const [currentThemeFontColor, setCurrentThemeFontColor] = useState(defaultFontColor);
  const [currentThemeBackground, setCurrentThemeBackground] = useState({
    backgroundImage: defaultBackground,
  });

  const { sectionIndex, seriesId } = useParams();

  const navigate = useNavigate();

  // The handleChangeSeries function now only handles theme updates
  const handleChangeSeries = useCallback((newSeriesTitle) => {
    const selectedSeriesProperties = shows.find((object) => object.id === newSeriesTitle);

    if (selectedSeriesProperties) {
      setCurrentThemeBackground({ backgroundColor: `${selectedSeriesProperties.colorMain}` });
      setCurrentThemeFontColor(selectedSeriesProperties.colorSecondary);
      setCurrentThemeTitleText(selectedSeriesProperties.title);
      setCurrentThemeBragText(
        `Search over ${selectedSeriesProperties.frameCount.toLocaleString('en-US')} frames from ${selectedSeriesProperties.title
        }`
      );
    } else {
      navigate('/')
    }
  }, [shows]);

  // This useEffect handles the data fetching
  useEffect(() => {
    async function getData() {
      // Get shows
      const fetchedShows = await fetchShows();
      setShows(fetchedShows);
      setLoading(false);

      // Get homepage sections
      const fetchedSections = await fetchSections();
      setSections(fetchedSections);
    }
    getData();
  }, []);

  // This useEffect ensures the theme is applied based on the seriesId once the data is loaded
  useEffect(() => {
    // Check if shows have been loaded
    if (shows.length > 0) {
      // Determine the series to use based on the URL or default to '_universal'
      const currentSeriesId = seriesId || '_universal';

      setShow(currentSeriesId)

      if (currentSeriesId !== seriesTitle) {
        setSeriesTitle(currentSeriesId); // Update the series title based on the URL parameter
        handleChangeSeries(currentSeriesId); // Update the theme

        // Navigation logic
        navigate(currentSeriesId === '_universal' ? '/' : `/${currentSeriesId}`);
      }
    }
  }, [seriesId, seriesTitle, shows, handleChangeSeries, navigate]);


  useEffect(() => {
    document.addEventListener('scroll', () => {
      // Find the height of the entire document
      const { body } = document;
      const html = document.documentElement;
      const height = Math.max(
        body.scrollHeight,
        body.offsetHeight,
        html.clientHeight,
        html.scrollHeight,
        html.offsetHeight
      );

      // Calculate how far from bottom the scroll down button should start fading out
      const scrollBottom = height - window.innerHeight - window.scrollY - 300;

      window.requestAnimationFrame(() => {
        const scrollDownBtn = document.getElementById('scroll-down-btn');

        // Fade out scroll down button towards bottom of the screen
        const op = scrollBottom / 100;
        scrollDownBtn.style.opacity = `${Math.min(Math.max(op, 0.0), 1)}`;

        // Hide scroll down button container once it's reached the bottom of the screen
        if (scrollBottom <= 0) {
          scrollDownBtn.parentElement.style.display = 'none';
        } else {
          scrollDownBtn.parentElement.style.display = 'flex';
        }

        // Change the background color of the scroll down button
        const windowHeight = window.innerHeight / 2;
        const scrollAmount = 1 - window.scrollY / windowHeight;
        const scrollRGB = Math.round(scrollAmount * 255);
        if (scrollRGB >= 0 && scrollRGB <= 255) {
          scrollDownBtn.style.backgroundColor = `rgb(${scrollRGB}, ${scrollRGB}, ${scrollRGB}, 0.50)`;
        }

        // Handle the fade in and out of the bottom buttons
        const bottomButtons = document.querySelectorAll('.bottomBtn');
        bottomButtons.forEach((elm) => {
          if (scrollAmount < 0) {
            elm.style.display = 'none';
          } else {
            if (elm.style.display !== 'flex') {
              elm.style.display = 'flex';
            }
            elm.style.opacity = scrollAmount;
          }
        });
      });
    });
  }, []);

  useEffect(() => {
    // Set the scrollSections state to contain all elements we want the scroll down button
    // to scroll to once they have all loaded
    setScrollToSections(document.querySelectorAll('[data-scroll-to]'));
    if (sections.length > 0 && sectionIndex) {
      const sectionElement = sectionIndex.toString();
      scrollToSection(sectionElement);
    }
    // eslint-disable-next-line react-hooks/exhaustive-deps
  }, [sections, sectionIndex]);

  const scrollToSection = (element) => {
    if (!element) {
      const nextScroll = {
        scrollPos: window.innerHeight,
        element: null,
      };

      let sectionChosen = false;
      scrollToSections.forEach((section) => {
        if (section.getBoundingClientRect().top > 0 && sectionChosen === false) {
          nextScroll.scrollPos = section.getBoundingClientRect().top;
          nextScroll.element = section;
          sectionChosen = true;
        }
      });

      if (nextScroll.element != null) {
        nextScroll.element.scrollIntoView({ behavior: 'smooth' });
      }
    } else {
      const scrolltoelm = document.getElementById(element);
      console.log(scrolltoelm);
      scrolltoelm.scrollIntoView({ behavior: 'smooth' });
    }
  };

  const getSessionID = async () => {
    let sessionID;
    if ('sessionID' in sessionStorage) {
      sessionID = sessionStorage.getItem('sessionID');
      return Promise.resolve(sessionID);
    }
    return API.get('publicapi', '/uuid')
      .then((generatedSessionID) => {
        sessionStorage.setItem('sessionID', generatedSessionID);
        return generatedSessionID;
      })
      .catch((err) => {
        console.log(`UUID Gen Fetch Error:  ${err}`);
        throw err;
      });
  };

  const loadRandomFrame = useCallback(() => {
    setLoadingRandom(true);
    getSessionID().then((sessionId) => {
      const apiName = 'publicapi';
      const path = '/random';
      const myInit = {
        queryStringParameters: {
          series: show,
          sessionId,
        },
      };

      API.get(apiName, path, myInit)
        .then((response) => {
          const fid = response.frame_id;
          console.log(fid);
          navigate(`/frame/${fid}`);
          setSearchQuery(null)
          setLoadingRandom(false);
        })
        .catch((error) => {
          console.error(error);
          setLoadingRandom(false);
        });
    });
  }, [navigate, seriesTitle]);

  useEffect(() => {
    // Function to check and parse the local storage value
    const checkAndParseLocalStorage = (key) => {
      const storedValue = localStorage.getItem(key);
      if (!storedValue) {
        return null;
      }

      try {
        const parsedValue = JSON.parse(storedValue);
        return Array.isArray(parsedValue) ? parsedValue : null;
      } catch (e) {
        // If parsing fails, return null
        return null;
      }
    };

    if (!localCids) {
      // Attempt to retrieve and parse the 'custom_cids' from local storage
      const savedCids = checkAndParseLocalStorage('custom_cids');

      // If savedCids is an array, use it; otherwise, default to an empty array
      setLocalCids(savedCids || []);
    }
    console.log(localCids)

  }, [localCids]);

  const searchCid = (e) => {
    e.preventDefault()
    setCidSearchQuery(searchTerm)
    navigate(`/v2/search/${cid}/${encodeURIComponent(searchTerm)}`)
    return false
  }

  useEffect(() => {
    
  
    return () => {
      setCid(null)
      setShowObj(null)
      setSearchQuery(null)
      console.log('Unset CID')
    }
  }, []);

  return (
    <>
      <StyledGridContainer container paddingX={3} sx={currentThemeBackground}>
        <Grid container marginY="auto" justifyContent="center" pb={isMd ? 0 : 8}>
          <Grid container justifyContent="center">
            <Grid item textAlign="center" marginBottom={5}>
              <Typography
                component="h1"
                variant="h1"
                fontSize={34}
                sx={{ color: currentThemeFontColor, textShadow: '1px 1px 3px rgba(0, 0, 0, 0.30);' }}
              >
                <Box onClick={() => handleChangeSeries('_universal')}>
                  <Logo
                    sx={{ display: 'inline', width: '130px', height: 'auto', margin: '-18px', color: 'yellow' }}
                    color="white"
                  />
                </Box>
                {currentThemeTitleText}
              </Typography>
              {!localStorage.getItem('alertDismissed-UPLOADS-auir9o89rd') && (
                <center>
                  <Alert
                    severity="success"
                    action={
                      <>
                        <Button
                          component={Link}
                          to="/edit"
                          variant="outlined"
                          color="inherit"
                          size="small"
                          style={{ marginRight: '5px' }}
                        >
                          Edit
                        </Button>
                        <IconButton
                          color="inherit"
                          size="small"
                          onClick={() => {
                            localStorage.setItem('alertDismissed-UPLOADS-auir9o89rd', 'true');
                            setAlertOpen(false);
                          }}
                        >
                          <CloseIcon fontSize="inherit" />
                        </IconButton>
                      </>
                    }
                    sx={{
                      marginTop: 2,
                      marginBottom: -3,
                      opacity: 0.9,
                      maxWidth: 400
                    }}
                  >
                    <b>New:</b> Edit&nbsp;your&nbsp;own&nbsp;pics!
                  </Alert>
                </center>
              )}
            </Grid>
          </Grid>
          <StyledSearchForm onSubmit={(e) => cid ? searchCid(e) : searchFunction(e)}>
            <Grid container justifyContent="center">
              <Grid item sm={3.5} xs={12} paddingX={0.25} paddingBottom={{ xs: 1, sm: 0 }}>
                <StyledSearchSelector
                  onChange={(e) => {
                    const selectedId = e.target.value;

                    if (selectedId === 'addNewCid') {
                      setAddNewCidOpen(true)
                    } else {
                      const savedCid = localCids.find(obj => obj.cid === selectedId)
                      if (savedCid) {
                        setCid(selectedId)
                        handleChangeSeries('_universal')
                      } else {
                        const newSeriesTitle = e.target.value;
                        setCid()
                        setSeriesTitle(newSeriesTitle); // Update the series title based on the selection
                        handleChangeSeries(newSeriesTitle); // Update the theme
                        navigate(newSeriesTitle === '_universal' ? '/' : `/${newSeriesTitle}`); // Navigate
                      }
                    }

                  }}
                  value={cid || seriesTitle}
                >
                  <option key="_universal" value="_universal">
                    🌈 All Shows & Movies
                  </option>
                  {loading ? (
                    <option key="loading" value="loading" disabled>
                      Loading...
                    </option>
                  ) : (
                    shows.map((item) => (
                      <option key={item.id} value={item.id}>
                        {item.emoji} {item.title}
                      </option>
                    ))
                  )}
                  <option disabled value=''>IPFS</option>
                  {!loading && localCids && localCids.map(obj =>
                    <option key={obj.cid} value={obj.cid}>{obj.title}</option>
                  )}
                  <option key='addNew' value='addNewCid'>+ Add New CID</option>
                </StyledSearchSelector>
              </Grid>
              <Grid item sm={7} xs={12} paddingX={0.25} paddingBottom={{ xs: 1, sm: 0 }}>
                <StyledLabel htmlFor="search-term">
                  <StyledSearchInput
                    type="text"
                    id="search-term"
                    value={searchTerm}
                    placeholder="What's the quote?"
                    onChange={(e) => {
                      let value = e.target.value;

                      // Replace curly single quotes with straight single quotes
                      value = value.replace(/[\u2018\u2019]/g, "'");

                      // Replace curly double quotes with straight double quotes
                      value = value.replace(/[\u201C\u201D]/g, '"');

                      // Replace en-dash and em-dash with hyphen
                      value = value.replace(/[\u2013\u2014]/g, '-');

                      setSearchTerm(value);
                    }}
                  />
                </StyledLabel>
              </Grid>
              <Grid item sm={1.5} xs={12} paddingX={0.25} paddingBottom={{ xs: 1, sm: 0 }}>
                <StyledSearchButton
                  type="submit"
                  style={{ backgroundColor: 'black' }}
                  fullWidth={window.innerWidth <= 600}
                >
                  Search
                </StyledSearchButton>
              </Grid>
            </Grid>
          </StyledSearchForm>
          <Grid item xs={12} textAlign="center" color={currentThemeFontColor} marginTop={4}>
            <Typography component="h4" variant="h4" sx={{ marginTop: -2 }}>
              {currentThemeBragText}
            </Typography>
            {/* <Stack justifyContent='center'>
              <Box sx={{ width: isMd ? '600px' : '100%', mx: 'auto', maxHeight: '150px' }}>
                <HomePageBannerAd />
              </Box>
            </Stack> */}
            {/* <Button
              onClick={() => scrollToSection()}
              startIcon="🚀"
              sx={[{ marginTop: '12px', backgroundColor: 'unset', '&:hover': { backgroundColor: 'unset' } }]}
            >
              <Typography
                sx={{ textDecoration: 'underline', fontSize: '1em', fontWeight: '800', color: currentThemeFontColor }}
              >
                Beta: Layer editor and more!
              </Typography>
            </Button> */}
          </Grid>
          {user?.userDetails?.subscriptionStatus !== 'active' &&
            <Grid item xs={12} mt={2}>
              <center>
                <Box sx={{ maxWidth: '800px'}}>
                  <HomePageBannerAd />
                </Box>
              </center>
            </Grid>
          }
        </Grid>
        <StyledLeftFooter className="bottomBtn">
          <a
            href="https://forms.gle/8CETtVbwYoUmxqbi7"
            target="_blank"
            rel="noreferrer"
            style={{ color: 'white', textDecoration: 'none' }}
          >
            <Fab
              color="primary"
              aria-label="feedback"
              style={{ margin: '0 10px 0 0', backgroundColor: 'black', zIndex: '1300' }}
              size="medium"
            >
              <MapsUgc color="white" />
            </Fab>
          </a>
          <a
            href="https://memesrc.com/donate"
            target="_blank"
            rel="noreferrer"
            style={{ color: 'white', textDecoration: 'none' }}
          >
            <Fab color="primary" aria-label="donate" style={{ backgroundColor: 'black', zIndex: '1300' }} size="medium">
              <Favorite />
            </Fab>
          </a>
        </StyledLeftFooter>
        <StyledRightFooter className="bottomBtn">
          <StyledButton
            onClick={loadRandomFrame}
            loading={loadingRandom}
            startIcon={<Shuffle />}
            variant="contained"
            style={{ backgroundColor: 'black', marginLeft: 'auto', zIndex: '1300' }}
          >
            Random
          </StyledButton>
        </StyledRightFooter>
        <StyledFooter>
          <Fab
            color="primary"
            onClick={() => scrollToSection()}
            aria-label="donate"
            style={{
              backgroundColor: 'rgb(255, 255, 255, 0.50)',
              marginLeft: 'auto',
              marginRight: 'auto',
              marginBottom: '4px',
            }}
            size="small"
            id="scroll-down-btn"
          >
            <ArrowDownwardRounded />
          </Fab>
        </StyledFooter>
      </StyledGridContainer>
      {sections.map((section) => (
        <HomePageSection
          key={section.id}
          index={section.index}
          backgroundColor={section.backgroundColor}
          textColor={section.textColor}
          title={section.title}
          subtitle={section.subtitle}
          buttons={JSON.parse(section.buttons)}
          bottomImage={JSON.parse(section.bottomImage)}
          buttonSubtext={JSON.parse(section.buttonSubtext)}
        />
      ))}
      <AddCidPopup open={addNewCidOpen} setOpen={setAddNewCidOpen} />
    </>
  );
}<|MERGE_RESOLUTION|>--- conflicted
+++ resolved
@@ -195,11 +195,8 @@
   const [scrollToSections, setScrollToSections] = useState();
   const { show, setShow, searchQuery, setSearchQuery } = useSearchDetails();
   const isMd = useMediaQuery((theme) => theme.breakpoints.up('sm'));
-<<<<<<< HEAD
   const [addNewCidOpen, setAddNewCidOpen] = useState(false);
-=======
   const { user, setUser } = useContext(UserContext);
->>>>>>> 9571a244
 
   const [alertOpen, setAlertOpen] = useState(true);
 
