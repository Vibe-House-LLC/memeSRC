--- conflicted
+++ resolved
@@ -31,10 +31,6 @@
 const CARD_EXIT_DURATION_MS = 360;
 const FEED_CLEAR_ALL_KEY_PREFIX = 'memesrcFeedClearAll';
 const FEED_CLEAR_SINGLE_KEY_PREFIX = 'memesrcFeedClear';
-<<<<<<< HEAD
-// Feed primer removed
-=======
->>>>>>> 599d5d10
 const FEED_UPDATE_DISMISSED_VERSION_KEY = 'feedUpdateBannerDismissedVersion';
 const FEED_RECENCY_THRESHOLD_MS = 3 * 24 * 60 * 60 * 1000;
 
@@ -142,11 +138,6 @@
   return `${FEED_CLEAR_SINGLE_KEY_PREFIX}-${sanitizeKeySegment(showId)}-${sanitizeKeySegment(identifier)}`;
 }
 
-<<<<<<< HEAD
-// buildPrimerDismissKey removed
-
-=======
->>>>>>> 599d5d10
 function parseStoredTimestamp(value: string | null): number | null {
   if (!value) {
     return null;
@@ -161,11 +152,6 @@
   isRemoving: boolean;
 }
 
-<<<<<<< HEAD
-// PrimerRenderState removed
-
-=======
->>>>>>> 599d5d10
 function SeriesCard({ show, onDismiss, isRemoving }: SeriesCardProps): ReactElement {
   const [isFavorite, setIsFavorite] = useState(Boolean(show.isFavorite));
 
@@ -652,12 +638,7 @@
   }, [renderedShows, scheduleRemoval, userIdentifier]);
 
   const hasShows = renderedShows.length > 0;
-  const hasFeedContent = hasShows || shouldShowReleaseCard;
-<<<<<<< HEAD
-
-  // Feed primer logic removed
-=======
->>>>>>> 599d5d10
+const hasFeedContent = hasShows || shouldShowReleaseCard;
 
   const releaseCardElement = shouldShowReleaseCard && latestRelease ? (
     <Box
@@ -920,10 +901,6 @@
         </Typography>
       </Stack>
       }
-<<<<<<< HEAD
-      {/* Feed primer removed */}
-=======
->>>>>>> 599d5d10
       {feedItems}
     </Stack>
   );
