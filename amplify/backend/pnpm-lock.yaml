--- conflicted
+++ resolved
@@ -10,17 +10,12 @@
     version: 3.0.28(constructs@10.3.0)
   '@aws-sdk/client-ssm':
     specifier: ^3.272.0
-<<<<<<< HEAD
     version: 3.562.0
+    version: 3.565.0(@aws-sdk/client-sso-oidc@3.565.0)(@aws-sdk/client-sts@3.565.0)
   aws-sdk:
     specifier: ^2.1315.0
     version: 2.1606.0
-=======
-    version: 3.565.0(@aws-sdk/client-sso-oidc@3.565.0)(@aws-sdk/client-sts@3.565.0)
-  aws-sdk:
-    specifier: ^2.1315.0
     version: 2.1610.0
->>>>>>> 8b7757ae
 
 devDependencies:
   typescript:
@@ -190,13 +185,8 @@
       tslib: 1.14.1
     dev: false
 
-<<<<<<< HEAD
-  /@aws-sdk/client-ssm@3.562.0:
-    resolution: {integrity: sha512-THgtV7yKI06YN9us5u0appRXPAWHoWo7JKh4sUZDFGmxMX87WqTKRL/Z4tLL+fgBN0BtNorjRdWgc63fsKUTLA==}
-=======
   /@aws-sdk/client-ssm@3.565.0(@aws-sdk/client-sso-oidc@3.565.0)(@aws-sdk/client-sts@3.565.0):
     resolution: {integrity: sha512-wVtU39/CCPU+IHj7bwvY9FJAbZN1G5aPLhf1ESdTj8AWrRlEQdMFjd42OFJQH+jpl0YLOUWngfSPLSM+hWUCVg==}
->>>>>>> 8b7757ae
     engines: {node: '>=14.0.0'}
     dependencies:
       '@aws-crypto/sha256-browser': 3.0.0
@@ -1224,13 +1214,8 @@
       - table
       - yaml
 
-<<<<<<< HEAD
-  /aws-sdk@2.1606.0:
-    resolution: {integrity: sha512-Sg1y0p93XI0ce86D9mi402sKMiH7LDoq6k3YzMja9yA0i3i0Pg3py4jjZ7p3HlKNOsDUF0t+9DLdCjtbTbuM6w==}
-=======
   /aws-sdk@2.1610.0:
     resolution: {integrity: sha512-+s4NmrB4wc4AzJcBwdwBy2UrLyOKMtRNzyqtkUF+j9qAeuoVBrGzxMCW82T8hayCxO2V4DamB2kvbDgLkpPhMg==}
->>>>>>> 8b7757ae
     engines: {node: '>= 10.0.0'}
     requiresBuild: true
     dependencies:
