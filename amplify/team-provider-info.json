--- conflicted
+++ resolved
@@ -85,11 +85,7 @@
         },
         "memesrcUserFunction": {
           "deploymentBucketName": "amplify-memesrc-dev-191629-deployment",
-<<<<<<< HEAD
-          "s3Key": "amplify-builds/memesrcUserFunction-70502f79363771756163-build.zip",
-=======
           "s3Key": "amplify-builds/memesrcUserFunction-6d31666c35474d544f6b-build.zip",
->>>>>>> 2d10c629
           "secretsPathAmplifyAppId": "d32pnvtwxwtte5"
         },
         "memesrcVote": {
@@ -123,11 +119,7 @@
         },
         "frameExtractor": {
           "deploymentBucketName": "amplify-memesrc-dev-191629-deployment",
-<<<<<<< HEAD
-          "s3Key": "amplify-builds/frameExtractor-61796a3070304273727a-build.zip"
-=======
           "s3Key": "amplify-builds/frameExtractor-526e412f503439374278-build.zip"
->>>>>>> 2d10c629
         },
         "memesrcSearchV2": {
           "deploymentBucketName": "amplify-memesrc-dev-191629-deployment",
@@ -246,11 +238,7 @@
         },
         "memesrcUserFunction": {
           "deploymentBucketName": "amplify-memesrc-beta-190209-deployment",
-<<<<<<< HEAD
-          "s3Key": "amplify-builds/memesrcUserFunction-70502f79363771756163-build.zip",
-=======
           "s3Key": "amplify-builds/memesrcUserFunction-306850742b676a4f3944-build.zip",
->>>>>>> 2d10c629
           "secretsPathAmplifyAppId": "d32pnvtwxwtte5"
         },
         "memesrcinpainter": {
@@ -324,15 +312,12 @@
         "memesrcc3c71449PreSignup": {
           "deploymentBucketName": "amplify-memesrc-beta-190209-deployment",
           "s3Key": "amplify-builds/memesrcc3c71449PreSignup-6a6e473648465877676b-build.zip"
-<<<<<<< HEAD
-=======
         },
         "memesrcVoteSearchSeries": {
           "opensearchUser": "davis",
           "secretsPathAmplifyAppId": "d32pnvtwxwtte5",
           "deploymentBucketName": "amplify-memesrc-beta-190209-deployment",
           "s3Key": "amplify-builds/memesrcVoteSearchSeries-6b41646239784a74585a-build.zip"
->>>>>>> 2d10c629
         }
       },
       "api": {
